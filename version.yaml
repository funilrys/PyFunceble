<<<<<<< HEAD
current_version: 4.0.0b3.dev (Blue Duckling)
=======
current_version: 4.0.0b4.dev (Blue Duckling)
>>>>>>> e094b2f0
deprecated:
- 3.0.21
- 3.1.20
- 3.2.13
- 4.0.0a1
force_update:
    minimal_version:
    - 2.58.0
    status: true
messages:
    1.0.0:
    -   message: '🎉🌠 Happy New Year! 🌠🎉

            Best wishes to you and your beloved ones.

            '
        type: info
        until_date: '2021-02-01T00:01:00+00:00'
    3.2.0:
    -   message: '🚨 ⚠️ ⚡ 🚨 A critical bug has been fixed.

            We recommend you to update to PyFunceble v3.2.2 or later!

            Find more about it at: https://git.io/Jfdo

            '
        type: warning
        until: 3.2.2
    4.0.0a1:
    -   message: 'You are using the Alpha version of PyFunceble 4.0.0!

            Please take the time to communicate with us when you notice

            something unusual.

            '
        type: info
        until: 4.0.0b1
    4.0.0b1:
    -   message: 'You are using the Beta version of PyFunceble 4.0.0!

            Please take the time to communicate with us when you notice

            something unusual.

            '
        type: info
        until: 4.0.0<|MERGE_RESOLUTION|>--- conflicted
+++ resolved
@@ -1,8 +1,4 @@
-<<<<<<< HEAD
-current_version: 4.0.0b3.dev (Blue Duckling)
-=======
 current_version: 4.0.0b4.dev (Blue Duckling)
->>>>>>> e094b2f0
 deprecated:
 - 3.0.21
 - 3.1.20
