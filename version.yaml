--- conflicted
+++ resolved
@@ -1,8 +1,4 @@
-<<<<<<< HEAD
-current_version: 4.0.0b62.dev (Blue Duckling)
-=======
 current_version: '4.0.2.dev (Blue Duckling: Grandiflora)'
->>>>>>> cb190310
 deprecated:
 - 3.0.21
 - 3.1.20
