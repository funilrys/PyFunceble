--- conflicted
+++ resolved
@@ -1,130 +1,4 @@
-<<<<<<< HEAD
-current_version: "3.3.9. (Teal Blauwbok: Termite)"
-deprecated:
-  - 1.0.0
-  - 1.2.1
-  - 1.3.1
-  - 1.4.1
-  - 1.5.0
-  - 1.6.4
-  - 1.7.2
-  - 1.8.0
-  - 1.10.1
-  - 1.11.2
-  - 1.12.1
-  - 1.13.0
-  - 1.14.5
-  - 1.15.3
-  - 1.16.1
-  - 1.15.1
-  - 1.42.1
-  - 1.43.0
-  - 1.44.3
-  - 1.46.0
-  - 1.47.0
-  - 1.48.0
-  - 1.49.0
-  - 1.50.0
-  - 1.51.1
-  - 1.52.0
-  - 1.53.0
-  - 1.54.0
-  - 1.55.2
-  - 1.56.0
-  - 1.57.0
-  - 1.58.0
-  - 1.59.1
-  - 1.60.0
-  - 1.61.0
-  - 1.62.0
-  - 1.63.1
-  - 1.64.1
-  - 1.65.0
-  - 1.66.1
-  - 1.67.2
-  - 1.68.0
-  - 1.69.0
-  - 1.70.0
-  - 1.71.0
-  - 1.72.3
-  - 1.73.3
-  - 1.74.5
-  - 1.75.4
-  - 1.77.0
-  - 1.78.0
-  - 1.79.1
-  - 1.81.0
-  - 1.82.5
-  - 1.83.0
-  - 1.84.0
-  - 1.85.0
-  - 1.86.0
-  - 1.87.0
-  - 1.88.0
-  - 1.89.0
-  - 1.90.0
-  - 1.91.0
-  - 2.0.0
-  - 2.1.0
-  - 2.2.0
-  - 2.3.3
-  - 2.4.6
-  - 2.5.0
-  - 2.6.6
-  - 2.7.3
-  - 2.8.0
-  - 2.10.2
-  - 2.11.6
-  - 2.12.1
-  - 2.13.0
-  - 2.14.0
-  - 2.15.0
-  - 2.16.1
-  - 2.17.9
-  - 2.19.1
-  - 2.20.0
-  - 2.21.0
-  - 2.30.0
-  - 2.31.3
-  - 2.32.0
-  - 2.33.0
-  - 2.34.1
-  - 2.37.0
-  - 2.38.1
-  - 2.39.0
-  - 2.40.0
-  - 2.41.0
-  - 2.42.0
-  - 2.43.0
-  - 2.44.0
-  - 2.45.0
-  - 2.46.1
-  - 2.47.0
-  - 2.48.1
-  - 2.49.6
-  - 2.50.0
-  - 2.51.1
-  - 2.52.0
-  - 2.53.6
-  - 2.55.1
-  - 2.56.0
-  - 2.57.2
-  - 2.58.0
-  - 3.0.21
-  - 3.1.20
-  - 3.2.13
-force_update:
-  minimal_version:
-    - 0.0.0
-    - 0.0.1
-    - 0.82.5
-    - 0.89.2
-    - 0.94.3
-    - 0.121.0
-    - 0.140.0
-    - 1.3.0
-=======
-current_version: 4.0.0b67.dev (Blue Duckling)
+current_version: 4.0.0. (Blue Duckling)
 deprecated:
 - 3.0.21
 - 3.1.20
@@ -132,39 +6,9 @@
 - 4.0.0a1
 force_update:
     minimal_version:
->>>>>>> dcf9fe6f
     - 2.58.0
-  status: true
+    status: true
 messages:
-<<<<<<< HEAD
-  2.10.0:
-    - message: 🌟 🎉 🍰 We now support IPv6! 🍰 🎉 🌟
-      type: info
-      until: 3.1.0
-  2.49.1:
-    - message:
-        A manual intervention is needed. Find more at https://git.io/Je1Q6
-        !
-      type: warning
-      until_date: "2020-03-30T00:00:00+01:00"
-  3.2.0:
-    - message:
-        "🚨 ⚠️ ⚡ 🚨 A critical bug has been fixed. We recommend you to update
-        to PyFunceble v3.2.2 or later! Find more about it at https://git.io/Jfdov
-        !
-
-        "
-      type: warning
-      until: 3.2.2
-  3.0.0:
-    - message: |
-        ⚠️⚠️ EOL: A new major version is coming soon ⚠️⚠️
-
-        Be sure to test it (dev branch) or pin your versions to avoid undesired behaviors.
-        Please read more at: https://pyfunceble.readthedocs.io/en/3.x/installation/index.html#eol-of-any-version-3-x
-      type: warning
-      until: 4.0.0
-=======
     1.0.0:
     -   message: '🎉🌠 Happy New Year! 🌠🎉
 
@@ -212,5 +56,4 @@
 
             '
         type: info
-        until: 4.0.0
->>>>>>> dcf9fe6f
+        until: 4.0.0