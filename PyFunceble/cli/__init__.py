"""
The tool to check the availability or syntax of domain, IP or URL.

::


    ██████╗ ██╗   ██╗███████╗██╗   ██╗███╗   ██╗ ██████╗███████╗██████╗ ██╗     ███████╗
    ██╔══██╗╚██╗ ██╔╝██╔════╝██║   ██║████╗  ██║██╔════╝██╔════╝██╔══██╗██║     ██╔════╝
    ██████╔╝ ╚████╔╝ █████╗  ██║   ██║██╔██╗ ██║██║     █████╗  ██████╔╝██║     █████╗
    ██╔═══╝   ╚██╔╝  ██╔══╝  ██║   ██║██║╚██╗██║██║     ██╔══╝  ██╔══██╗██║     ██╔══╝
    ██║        ██║   ██║     ╚██████╔╝██║ ╚████║╚██████╗███████╗██████╔╝███████╗███████╗
    ╚═╝        ╚═╝   ╚═╝      ╚═════╝ ╚═╝  ╚═══╝ ╚═════╝╚══════╝╚═════╝ ╚══════╝╚══════╝

Provides everything related to the CLI usage.

Author:
    Nissar Chababy, @funilrys, contactTATAfunilrysTODTODcom

Special thanks:
    https://pyfunceble.github.io/#/special-thanks

Contributors:
    https://pyfunceble.github.io/#/contributors

Project link:
    https://github.com/funilrys/PyFunceble

Project documentation:
    https://pyfunceble.readthedocs.io/en/master/

Project homepage:
    https://pyfunceble.github.io/

License:
::


    Copyright 2017, 2018, 2019, 2020, 2021 Nissar Chababy

    Licensed under the Apache License, Version 2.0 (the "License");
    you may not use this file except in compliance with the License.
    You may obtain a copy of the License at

        http://www.apache.org/licenses/LICENSE-2.0

    Unless required by applicable law or agreed to in writing, software
    distributed under the License is distributed on an "AS IS" BASIS,
    WITHOUT WARRANTIES OR CONDITIONS OF ANY KIND, either express or implied.
    See the License for the specific language governing permissions and
    limitations under the License.
<<<<<<< HEAD
"""

import argparse
import sys
from multiprocessing import set_start_method
from os import cpu_count

from colorama import Back, Fore, Style
from colorama import init as initiate_colorama

import PyFunceble

from .dispatcher import Dispatcher
from .iana import Iana
from .production import Production
from .publicsuffix import PublicSuffix


def tool():  # pragma: no cover pylint: disable=too-many-branches,too-many-statements,too-many-locals
    """
    Provides the CLI.
    """

    if __name__ == "PyFunceble.cli":
        if (
            PyFunceble.abstracts.Platform.is_windows()
            or PyFunceble.abstracts.Platform.is_mac_os()
        ):
            set_start_method("spawn")
        # We initiate the end of the coloration at the end of each line.
        initiate_colorama(autoreset=True)

        try:
            # The following handle the command line argument.

            try:
                # We load the configuration.
                PyFunceble.load_config(generate_directory_structure=False)

                preset = PyFunceble.cconfig.Preset()

                description = (
                    f"{Style.BRIGHT}{Fore.GREEN}PyFunceble{Style.RESET_ALL} - "
                    "The tool to check the availability or syntax of domain, IP or URL."
                )

                epilog = (
                    f"{Style.BRIGHT}{Fore.YELLOW}For an in-depth usage, explanation and examples of the arguments, "
                    f"you should read the documentation at{Fore.GREEN} https://pyfunceble.readthedocs.io/en/master/"
                    f"{Style.RESET_ALL}\n\n"
                    f"Crafted with {Fore.RED}♥{Fore.RESET} by "
                    f"{Style.BRIGHT}{Fore.CYAN}Nissar Chababy (@funilrys){Style.RESET_ALL} "
                    f"with the help of{Style.BRIGHT}{Fore.GREEN} "
                    f"https://pyfunceble.github.io/contributors.html{Style.RESET_ALL} "
                    f"&& {Style.BRIGHT}{Fore.GREEN}"
                    "https://pyfunceble.github.io/special-thanks.html"
                )

                parser = argparse.ArgumentParser(
                    description=description,
                    epilog=epilog,
                    add_help=False,
                    formatter_class=argparse.RawTextHelpFormatter,
                )

                source_group = parser.add_argument_group("Source")
                filtering_group = parser.add_argument_group(
                    "Source filtering, decoding, conversion and expansion"
                )
                test_control = parser.add_argument_group("Test control")
                dns_control_group = parser.add_argument_group("DNS (resolver) control")
                database_control_group = parser.add_argument_group("Databases")
                output_control_group = parser.add_argument_group("Output control")
                multiprocessing_group = parser.add_argument_group("Multiprocessing")
                ci_group = parser.add_argument_group("CI / CD")
                unique_group = parser.add_argument_group("Unique actions")

                current_value_format = (
                    f"\n{Fore.YELLOW}{Style.BRIGHT}Configured value: {Fore.BLUE}"
                )

                source_group.add_argument(
                    "-d",
                    "--domain",
                    type=str,
                    nargs="+",
                    help="Test one or more domains, separated by spaces.\n\n"
                    "When this option is used, no output files are generated.",
                )

                source_group.add_argument(
                    "-u",
                    "--url",
                    type=str,
                    nargs="+",
                    help="Test one or more full URL, separated by spaces.",
                )

                source_group.add_argument(
                    "-f",
                    "--file",
                    type=str,
                    help="Read a local or remote (RAW link) file and test all domains inside it."
                    "\nIf remote (RAW link) file is given, PyFunceble will download it,\n "
                    "and test the content of the given RAW link as if it was a locally stored file.",
                )

                source_group.add_argument(
                    "-uf",
                    "--url-file",
                    type=str,
                    help="Read a local or remote (RAW link) file and test all (full) URLs inside it."
                    "\nIf remote (RAW link) file is given, PyFunceble will download it,\n "
                    "and test the content of the given RAW link as if it was a locally stored file. "
                    "\n\nThis argument test if an URL is available. It ONLY test full URLs.",
                )

                filtering_group.add_argument(
                    "-ad",
                    "--adblock",
                    action="store_true",
                    help="Switch the decoding of the adblock format. %s"
                    % (
                        current_value_format
                        + repr(PyFunceble.CONFIGURATION.adblock)
                        + Style.RESET_ALL
                    ),
                )

                filtering_group.add_argument(
                    "--aggressive", action="store_true", help=argparse.SUPPRESS
                )

                filtering_group.add_argument(
                    "--complements",
                    action="store_true",
                    help="Switch the value of the generation and test of the complements. "
                    "\nA complement is for example `example.org` if `www.example.org` "
                    "is given and vice-versa. %s"
                    % (
                        current_value_format
                        + repr(PyFunceble.CONFIGURATION.generate_complements)
                        + Style.RESET_ALL
                    ),
                )

                filtering_group.add_argument(
                    "--filter", type=str, help="Domain to filter (regex)."
                )

                filtering_group.add_argument(
                    "--idna",
                    action="store_true",
                    help="Switch the value of the IDNA conversion. %s"
                    % (
                        current_value_format
                        + repr(PyFunceble.CONFIGURATION.idna_conversion)
                        + Style.RESET_ALL
                    ),
                )

                filtering_group.add_argument(
                    "--mining",
                    action="store_true",
                    help="Switch the value of the mining subsystem usage. %s"
                    % (
                        current_value_format
                        + repr(PyFunceble.CONFIGURATION.mining)
                        + Style.RESET_ALL
                    ),
                )

                test_control.add_argument(
                    "" "-c",
                    "--auto-continue",
                    "--continue",
                    action="store_true",
                    help="Switch the value of the auto continue mode. %s"
                    % (
                        current_value_format
                        + repr(PyFunceble.CONFIGURATION.auto_continue)
                        + Style.RESET_ALL
                    ),
                )

                test_control.add_argument(
                    "--cooldown-time",
                    type=float,
                    default=0,
                    help="Switch the value of the cooldown time to apply between each test. %s"
                    % (
                        current_value_format
                        + repr(PyFunceble.CONFIGURATION.cooldown_time)
                        + Style.RESET_ALL
                    ),
                )

                test_control.add_argument(
                    "--http",
                    action="store_true",
                    help="Switch the value of the usage of HTTP code. %s"
                    % (
                        current_value_format
                        + repr(PyFunceble.CONFIGURATION.http_codes.active)
                        + Style.RESET_ALL
                    ),
                )

                test_control.add_argument(
                    "--local",
                    action="store_true",
                    help="Switch the value of the local network testing. %s"
                    % (
                        current_value_format
                        + repr(preset.switch("local"))
                        + Style.RESET_ALL
                    ),
                )

                test_control.add_argument(
                    "-ns",
                    "--no-special",
                    action="store_true",
                    help="Switch the value of the usage of the SPECIAL rules. %s"
                    % (
                        current_value_format
                        + repr(PyFunceble.CONFIGURATION.no_special)
                        + Style.RESET_ALL
                    ),
                )

                test_control.add_argument(
                    "-nw",
                    "--no-whois",
                    action="store_true",
                    help="Switch the value of the usage of WHOIS to test the domain's status. %s"
                    % (
                        current_value_format
                        + repr(PyFunceble.CONFIGURATION.no_whois)
                        + Style.RESET_ALL
                    ),
                )

                test_control.add_argument(
                    "--reputation",
                    action="store_true",
                    help="Switch the value of the reputation test mode. %s"
                    % (
                        current_value_format
                        + repr(PyFunceble.CONFIGURATION.reputation)
                        + Style.RESET_ALL
                    ),
                )

                test_control.add_argument(
                    "--rpz",
                    action="store_true",
                    help="Switch the value of the RPZ policies test.\n\n"
                    "When used, RPZ policies will be properly tested.\n\n %s"
                    % (
                        current_value_format
                        + repr(PyFunceble.CONFIGURATION.rpz)
                        + Style.RESET_ALL
                    ),
                )

                test_control.add_argument(
                    "--shadow-file",
                    "--shadow",
                    action="store_true",
                    help="Switch the value of the usage and generation of a shadow file "
                    "before a file test starts.\n\nA shadow file is a file which only "
                    "contain the actual list of subject to test. For its generation we check each "
                    "subjects as we normally do on-the-fly. %s"
                    % (
                        current_value_format
                        + repr(PyFunceble.CONFIGURATION.shadow_file)
                        + Style.RESET_ALL
                    ),
                )

                test_control.add_argument(
                    "--syntax",
                    action="store_true",
                    help="Switch the value of the syntax test mode. %s"
                    % (
                        current_value_format
                        + repr(PyFunceble.CONFIGURATION.syntax)
                        + Style.RESET_ALL
                    ),
                )

                test_control.add_argument(
                    "-t",
                    "--timeout",
                    type=float,
                    default=0,
                    help="Switch the value of the timeout in seconds. %s"
                    % (
                        current_value_format
                        + repr(PyFunceble.CONFIGURATION.timeout)
                        + Style.RESET_ALL
                    ),
                )

                test_control.add_argument(
                    "--use-reputation-data",
                    action="store_true",
                    help="Switch the value of the reputation data usage. %s"
                    % (
                        current_value_format
                        + repr(PyFunceble.CONFIGURATION.use_reputation_data)
                        + Style.RESET_ALL
                    ),
                )

                test_control.add_argument(
                    "-ua",
                    "--user-agent",
                    type=str,
                    help="Set the user-agent to use and set every time we "
                    "interact with everything which\nis not the logs sharing system.",
                )

                test_control.add_argument(
                    "-vsc",
                    "--verify-ssl-certificate",
                    action="store_true",
                    help="Switch the value of the verification of the "
                    "SSL/TLS certificate when testing for URL. %s"
                    % (
                        current_value_format
                        + repr(PyFunceble.CONFIGURATION.verify_ssl_certificate)
                        + Style.RESET_ALL
                    ),
                )

                test_control.add_argument(
                    "--wildcard",
                    action="store_true",
                    help="Switch the value of the wildcards test.\n\n"
                    "When used, wildcards will be properly tested. %s"
                    % (
                        current_value_format
                        + repr(PyFunceble.CONFIGURATION.wildcard)
                        + Style.RESET_ALL
                    ),
                )

                dns_control_group.add_argument(
                    "--dns",
                    nargs="+",
                    help="Set one or more DNS server(s) to use during testing. "
                    "Separated by spaces.\n\nTo specify a port number for the "
                    "DNS server you append it as :port [ip:port].\n\n"
                    "If no port is specified, the default DNS port (53) is used. %s"
                    % (
                        current_value_format
                        + repr(", ".join(PyFunceble.CONFIGURATION.dns_server))
                        if PyFunceble.CONFIGURATION.dns_server
                        else current_value_format
                        + "OS (declared) DNS server"
                        + Style.RESET_ALL
                    ),
                )

                dns_control_group.add_argument(
                    "--dns-lookup-over-tcp",
                    action="store_true",
                    help="Make all DNS queries with TCP. "
                    "%s"
                    % (
                        current_value_format
                        + repr(PyFunceble.CONFIGURATION.dns_lookup_over_tcp)
                    ),
                )

                database_control_group.add_argument(
                    "-db",
                    "--database",
                    action="store_true",
                    help="Switch the value of the usage of a database to store "
                    "inactive domains of the currently tested list. %s"
                    % (
                        current_value_format
                        + repr(PyFunceble.CONFIGURATION.inactive_database)
                        + Style.RESET_ALL
                    ),
                )

                database_control_group.add_argument(
                    "--database-type",
                    type=str,
                    help="Tell us the type of database to use. "
                    "\nYou can choose between the following: `json | mariadb | mysql` %s"
                    % (
                        current_value_format
                        + repr(PyFunceble.CONFIGURATION.db_type)
                        + Style.RESET_ALL
                    ),
                )

                database_control_group.add_argument(
                    "-dbr",
                    "--days-between-db-retest",
                    type=int,
                    help="Set the numbers of days between each retest of domains present "
                    "into inactive-db.json. %s"
                    % (
                        current_value_format
                        + repr(PyFunceble.CONFIGURATION.days_between_db_retest)
                        + Style.RESET_ALL
                    ),
                )

                database_control_group.add_argument(
                    "-dbc",
                    "--days-between-db-clean",
                    type=int,
                    help="Set the numbers of days since the introduction of a subject "
                    "into inactive-db.json for it to qualifies for deletion. %s"
                    % (
                        current_value_format
                        + repr(PyFunceble.CONFIGURATION.days_between_inactive_db_clean)
                        + Style.RESET_ALL
                    ),
                )

                database_control_group.add_argument(
                    "-wdb",
                    "--whois-database",
                    action="store_true",
                    help="Switch the value of the usage of a database to store "
                    "whois data to avoid whois servers rate limit. %s"
                    % (
                        current_value_format
                        + repr(PyFunceble.CONFIGURATION.whois_database)
                        + Style.RESET_ALL
                    ),
                )

                output_control_group.add_argument(
                    "-a",
                    "--all",
                    action="store_false",
                    help="Output all available information on the screen. %s"
                    % (
                        current_value_format
                        + repr(PyFunceble.CONFIGURATION.less)
                        + Style.RESET_ALL
                    ),
                )

                output_control_group.add_argument(
                    "-ex",
                    "--execution",
                    action="store_true",
                    help="Switch the default value of the execution time showing. %s"
                    % (
                        current_value_format
                        + repr(PyFunceble.CONFIGURATION.show_execution_time)
                        + Style.RESET_ALL
                    ),
                )

                output_control_group.add_argument(
                    "--hierarchical",
                    action="store_true",
                    help="Switch the value of the hierarchical sorting of the tested file. %s"
                    % (
                        current_value_format
                        + repr(PyFunceble.CONFIGURATION.hierarchical_sorting)
                        + Style.RESET_ALL
                    ),
                )

                output_control_group.add_argument(
                    "-h",
                    "--host",
                    action="store_true",
                    help="Switch the value of the generation of hosts file. %s"
                    % (
                        current_value_format
                        + repr(PyFunceble.CONFIGURATION.generate_hosts)
                        + Style.RESET_ALL
                    ),
                )

                output_control_group.add_argument(
                    "-ip",
                    type=str,
                    help="Change the IP to print in the hosts files with the given one. %s"
                    % (
                        current_value_format
                        + repr(PyFunceble.CONFIGURATION.custom_ip)
                        + Style.RESET_ALL
                    ),
                )

                output_control_group.add_argument(
                    "--json",
                    action="store_true",
                    help="Switch the value of the generation "
                    "of the JSON formatted list of domains. %s"
                    % (
                        current_value_format
                        + repr(PyFunceble.CONFIGURATION.generate_json)
                        + Style.RESET_ALL
                    ),
                )

                output_control_group.add_argument(
                    "--less",
                    action="store_true",
                    help="Output less informations on screen. %s"
                    % (
                        current_value_format
                        + repr(preset.switch("less"))
                        + Style.RESET_ALL
                    ),
                )

                output_control_group.add_argument(
                    "-nf",
                    "--no-files",
                    action="store_true",
                    help="Switch the value of the production of output files. %s"
                    % (
                        current_value_format
                        + repr(PyFunceble.CONFIGURATION.no_files)
                        + Style.RESET_ALL
                    ),
                )

                output_control_group.add_argument(
                    "-nl",
                    "--no-logs",
                    action="store_true",
                    help="Switch the value of the production of logs files "
                    "in the case we encounter some errors. %s"
                    % (
                        current_value_format
                        + repr(not PyFunceble.CONFIGURATION.logs)
                        + Style.RESET_ALL
                    ),
                )

                output_control_group.add_argument(
                    "-nu",
                    "--no-unified",
                    action="store_true",
                    help="Switch the value of the production unified logs "
                    "under the output directory. %s"
                    % (
                        current_value_format
                        + repr(PyFunceble.CONFIGURATION.unified)
                        + Style.RESET_ALL
                    ),
                )

                output_control_group.add_argument(
                    "--percentage",
                    action="store_true",
                    help="Switch the value of the percentage output mode. %s"
                    % (
                        current_value_format
                        + repr(PyFunceble.CONFIGURATION.show_percentage)
                        + Style.RESET_ALL
                    ),
                )

                output_control_group.add_argument(
                    "--plain",
                    action="store_true",
                    help="Switch the value of the generation "
                    "of the plain list of domains. %s"
                    % (
                        current_value_format
                        + repr(PyFunceble.CONFIGURATION.plain_list_domain)
                        + Style.RESET_ALL
                    ),
                )

                output_control_group.add_argument(
                    "--dots",
                    action="store_true",
                    help="Prints dots to stdout instead of giving the impression that we hang on. %s"
                    % (
                        current_value_format
                        + repr(PyFunceble.CONFIGURATION.print_dots)
                        + Style.RESET_ALL
                    ),
                )

                output_control_group.add_argument(
                    "-q",
                    "--quiet",
                    action="store_true",
                    help="Run the script in quiet mode. %s"
                    % (
                        current_value_format
                        + repr(PyFunceble.CONFIGURATION.quiet)
                        + Style.RESET_ALL
                    ),
                )

                output_control_group.add_argument(
                    "--share-logs",
                    action="store_true",
                    help="Switch the value of the sharing of logs. %s"
                    % (
                        current_value_format
                        + repr(PyFunceble.CONFIGURATION.share_logs)
                        + Style.RESET_ALL
                    ),
                )

                output_control_group.add_argument(
                    "-s",
                    "--simple",
                    action="store_true",
                    help="Switch the value of the simple output mode. %s"
                    % (
                        current_value_format
                        + repr(PyFunceble.CONFIGURATION.simple)
                        + Style.RESET_ALL
                    ),
                )

                output_control_group.add_argument(
                    "--split",
                    action="store_true",
                    help="Switch the value of the split of the generated output files. %s"
                    % (
                        current_value_format
                        + repr(PyFunceble.CONFIGURATION.inactive_database)
                        + Style.RESET_ALL
                    ),
                )

                output_control_group.add_argument(
                    "--store-whois",
                    action="store_true",
                    help="Switch the value of the WHOIS record storage in the WHOIS DB. %s"
                    % (
                        current_value_format
                        + repr(PyFunceble.CONFIGURATION.store_whois_record)
                        + Style.RESET_ALL
                    ),
                )

                multiprocessing_group.add_argument(
                    "-m",
                    "--multiprocess",
                    action="store_true",
                    help="Switch the value of the usage of multiple processes. %s"
                    % (
                        current_value_format
                        + repr(PyFunceble.CONFIGURATION.multiprocess)
                        + Style.RESET_ALL
                    ),
                )

                multiprocessing_group.add_argument(
                    "--multiprocess-merging-mode",
                    type=str,
                    help="Sets the multiprocess merging mode. "
                    "\nYou can choose between the following: `live|ends`. %s"
                    % (
                        current_value_format
                        + repr(PyFunceble.CONFIGURATION.multiprocess_merging_mode)
                        + Style.RESET_ALL
                    ),
                )

                multiprocessing_group.add_argument(
                    "-p",
                    "--processes",
                    type=int,
                    help="Set the number of simultaneous processes to use while "
                    "using multiple processes.\nIf omited, the number of "
                    "available CPU cores will be used instead.%s"
                    % (
                        current_value_format
                        + repr(PyFunceble.CONFIGURATION.maximal_processes)
                        + Style.RESET_ALL
                    ),
                )

                ci_group.add_argument(
                    "--autosave-minutes",
                    type=int,
                    help="Update the minimum of minutes before we start "
                    "committing to upstream under the CI mode. %s"
                    % (
                        current_value_format
                        + repr(PyFunceble.CONFIGURATION.ci_autosave_minutes)
                        + Style.RESET_ALL
                    ),
                )

                ci_group.add_argument(
                    "--travis",
                    action="store_true",
                    help=argparse.SUPPRESS,
                )

                ci_group.add_argument(
                    "--ci",
                    action="store_true",
                    help="Switch the value of the CI mode. %s"
                    % (
                        current_value_format
                        + repr(PyFunceble.CONFIGURATION.ci)
                        + Style.RESET_ALL
                    ),
                )

                ci_group.add_argument(
                    "--ci-branch",
                    type=str,
                    default="master",
                    help="Switch the branch name where we are going to push the temporary results. %s"
                    % (
                        current_value_format
                        + repr(PyFunceble.CONFIGURATION.ci_branch)
                        + Style.RESET_ALL
                    ),
                )

                ci_group.add_argument(
                    "--travis-branch",
                    type=str,
                    default="master",
                    help=argparse.SUPPRESS,
                )

                ci_group.add_argument(
                    "--ci-distribution-branch",
                    type=str,
                    default="master",
                    help="Switch the branch name where we are going to push the final results. %s"
                    % (
                        current_value_format
                        + repr(PyFunceble.CONFIGURATION.ci_distribution_branch)
                        + Style.RESET_ALL
                    ),
                )

                ci_group.add_argument(
                    "--travis-distribution-branch",
                    type=str,
                    default="master",
                    help=argparse.SUPPRESS,
                )

                ci_group.add_argument(
                    "--cmd",
                    type=str,
                    help="Pass a command to run before each commit "
                    "(except the final one) under the CI mode. %s"
                    % (
                        current_value_format
                        + repr(PyFunceble.CONFIGURATION.command_before_end)
                        + Style.RESET_ALL
                    ),
                )

                ci_group.add_argument(
                    "--cmd-before-end",
                    type=str,
                    help="Pass a command to run before the results "
                    "(final) commit under the CI mode. %s"
                    % (
                        current_value_format
                        + repr(PyFunceble.CONFIGURATION.command_before_end)
                        + Style.RESET_ALL
                    ),
                )

                ci_group.add_argument(
                    "--commit-autosave-message",
                    type=str,
                    help="Replace the default autosave commit message. %s"
                    % (
                        current_value_format
                        + repr(PyFunceble.CONFIGURATION.travis_autosave_commit)
                        + Style.RESET_ALL
                    ),
                )

                ci_group.add_argument(
                    "--commit-results-message",
                    type=str,
                    help="Replace the default results (final) commit message. %s"
                    % (
                        current_value_format
                        + repr(PyFunceble.CONFIGURATION.travis_autosave_final_commit)
                        + Style.RESET_ALL
                    ),
                )

                unique_group.add_argument(
                    "--clean",
                    action="store_true",
                    help="Clean all files under the output directory.",
                )

                unique_group.add_argument(
                    "--clean-all",
                    action="store_true",
                    help="Clean all files under the output directory "
                    "along with all file generated by PyFunceble.",
                )

                unique_group.add_argument(
                    "--directory-structure",
                    action="store_true",
                    help="Generate the directory and files that are needed and which does "
                    "not exist in the current directory.",
                )

                unique_group.add_argument(
                    "--iana",
                    action="store_true",
                    help=argparse.SUPPRESS,
                )

                unique_group.add_argument(
                    "--production", action="store_true", help=argparse.SUPPRESS
                )

                unique_group.add_argument(
                    "-psl",
                    "--public-suffix",
                    action="store_true",
                    help=argparse.SUPPRESS,
                )

                unique_group.add_argument(
                    "--generate-files-from-database",
                    action="store_true",
                    help=argparse.SUPPRESS,
                )

                unique_group.add_argument(
                    "--generate-all-files-from-database",
                    action="store_true",
                    help=argparse.SUPPRESS,
                )

                parser.add_argument(
                    "--debug", action="store_true", help=argparse.SUPPRESS
                )

                parser.add_argument(
                    "--help",
                    action="help",
                    default=argparse.SUPPRESS,
                    help="Show this help message and exit.",
                )

                parser.add_argument(
                    "-v",
                    "--version",
                    help="Show the version of PyFunceble and exit.",
                    action="version",
                    version="%(prog)s " + PyFunceble.VERSION,
                )

                args = parser.parse_args()

                if args.debug:
                    PyFunceble.CONFIGURATION.debug = preset.switch("debug")
                    PyFunceble.LOGGER.authorized = PyFunceble.LOGGER.authorization(None)
                    PyFunceble.LOGGER.init()

                if args.less:
                    PyFunceble.CONFIGURATION.less = args.less
                elif not args.all:
                    PyFunceble.CONFIGURATION.less = args.all
                    PyFunceble.CONFIGURATION.print_dots = True

                if args.adblock:
                    PyFunceble.CONFIGURATION.adblock = preset.switch("adblock")

                if args.aggressive:
                    PyFunceble.CONFIGURATION.aggressive = preset.switch("aggressive")

                if args.auto_continue:
                    PyFunceble.CONFIGURATION.auto_continue = preset.switch(
                        "auto_continue"
                    )

                if args.autosave_minutes:
                    PyFunceble.CONFIGURATION.ci_autosave_minutes = args.autosave_minutes

                if args.cmd:
                    PyFunceble.CONFIGURATION.command = args.cmd

                if args.cmd_before_end:
                    PyFunceble.CONFIGURATION.command_before_end = args.cmd_before_end

                if args.commit_autosave_message:
                    PyFunceble.CONFIGURATION.ci_autosave_commit = (
                        args.commit_autosave_message
                    )

                if args.commit_results_message:
                    PyFunceble.CONFIGURATION.ci_autosave_final_commit = (
                        args.commit_results_message
                    )

                if args.complements:
                    PyFunceble.CONFIGURATION.generate_complements = preset.switch(
                        "generate_complements"
                    )

                if args.cooldown_time >= 0:
                    PyFunceble.CONFIGURATION.cooldown_time = args.cooldown_time

                if args.database:
                    PyFunceble.CONFIGURATION.inactive_database = preset.switch(
                        "inactive_database"
                    )

                if args.database_type:
                    if args.database_type.lower() in ["json", "mariadb", "mysql"]:
                        PyFunceble.CONFIGURATION.db_type = args.database_type.lower()
                    else:
                        print(
                            Style.BRIGHT
                            + Fore.RED
                            + "Unknown database type: {0}".format(
                                repr(args.database_type)
                            )
                        )
                        sys.exit(1)

                if args.days_between_db_retest:
                    PyFunceble.CONFIGURATION.days_between_db_retest = (
                        args.days_between_db_retest
                    )

                if args.days_between_db_clean:
                    PyFunceble.CONFIGURATION.days_between_inactive_db_clean = (
                        args.days_between_db_clean
                    )

                if args.dns:
                    PyFunceble.CONFIGURATION.dns_server = args.dns

                if args.dns_lookup_over_tcp:
                    PyFunceble.CONFIGURATION.dns_lookup_over_tcp = preset.switch(
                        "dns_lookup_over_tcp"
                    )

                if args.execution:
                    PyFunceble.CONFIGURATION.show_execution_time = preset.switch(
                        "show_execution_time"
                    )

                if args.filter:
                    PyFunceble.CONFIGURATION.filter = args.filter

                if args.hierarchical:
                    PyFunceble.CONFIGURATION.hierarchical_sorting = preset.switch(
                        "hierarchical_sorting"
                    )

                if args.host:
                    PyFunceble.CONFIGURATION.generate_hosts = preset.switch(
                        "generate_hosts"
                    )

                if args.http:
                    PyFunceble.CONFIGURATION.http_codes.active = preset.switch(
                        PyFunceble.CONFIGURATION.http_codes.active, True
                    )

                if args.idna:
                    PyFunceble.CONFIGURATION.idna_conversion = preset.switch(
                        "idna_conversion"
                    )

                if args.ip:
                    PyFunceble.CONFIGURATION.custom_ip = args.ip

                if args.json:
                    PyFunceble.CONFIGURATION.generate_json = preset.switch(
                        "generate_json"
                    )

                if args.local:
                    PyFunceble.CONFIGURATION.local = preset.switch("local")

                if args.mining:
                    PyFunceble.CONFIGURATION.mining = preset.switch("mining")

                if args.multiprocess:
                    PyFunceble.CONFIGURATION.multiprocess = preset.switch(
                        "multiprocess"
                    )

                if args.multiprocess_merging_mode:
                    if args.multiprocess_merging_mode.lower() in ["end", "live"]:
                        PyFunceble.CONFIGURATION.multiprocess_merging_mode = (
                            args.multiprocess_merging_mode.lower()
                        )
                    else:
                        print(
                            Style.BRIGHT
                            + Fore.RED
                            + "Unknown multiprocess merging mode: {0}".format(
                                repr(args.multiprocess_merging_mode)
                            )
                        )
                        sys.exit(1)

                if args.no_files:
                    PyFunceble.CONFIGURATION.no_files = preset.switch("no_files")

                if args.no_logs:
                    PyFunceble.CONFIGURATION.logs = preset.switch("logs")

                if args.no_special:
                    PyFunceble.CONFIGURATION.no_special = preset.switch("no_special")

                if args.no_unified:
                    PyFunceble.CONFIGURATION.unified = preset.switch("unified")

                if args.no_whois:
                    PyFunceble.CONFIGURATION.no_whois = preset.switch("no_whois")

                if args.percentage:
                    PyFunceble.CONFIGURATION.show_percentage = preset.switch(
                        "show_percentage"
                    )

                if args.plain:
                    PyFunceble.CONFIGURATION.plain_list_domain = preset.switch(
                        "plain_list_domain"
                    )

                if args.dots:
                    PyFunceble.CONFIGURATION.print_dots = preset.switch("print_dots")

                if args.processes:
                    PyFunceble.CONFIGURATION.maximal_processes = args.processes
                else:
                    PyFunceble.CONFIGURATION.maximal_processes = cpu_count()

                if args.quiet:
                    PyFunceble.CONFIGURATION.quiet = preset.switch("quiet")

                if args.reputation:
                    PyFunceble.CONFIGURATION.reputation = preset.switch("reputation")

                if args.rpz:
                    PyFunceble.CONFIGURATION.rpz = preset.switch("rpz")

                if args.shadow_file:
                    PyFunceble.CONFIGURATION.shadow_file = preset.switch("shadow_file")

                if args.share_logs:
                    PyFunceble.CONFIGURATION.share_logs = preset.switch("share_logs")

                if args.simple:
                    PyFunceble.CONFIGURATION.simple = preset.switch("simple")

                if args.split:
                    PyFunceble.CONFIGURATION.split = preset.switch("split")

                if args.store_whois:
                    PyFunceble.CONFIGURATION.store_whois_record = preset.switch(
                        "store_whois_record"
                    )

                if args.syntax:
                    PyFunceble.CONFIGURATION.syntax = preset.switch("syntax")

                if args.timeout >= 0:
                    PyFunceble.CONFIGURATION.timeout = args.timeout

                if args.use_reputation_data:
                    PyFunceble.CONFIGURATION.use_reputation_data = preset.switch(
                        "use_reputation_data"
                    )

                if args.ci or args.travis:
                    PyFunceble.CONFIGURATION.ci = preset.switch("ci")

                if args.ci_distribution_branch:
                    PyFunceble.CONFIGURATION.ci_distribution_branch = (
                        args.ci_distribution_branch
                    )
                elif args.travis_distribution_branch:
                    PyFunceble.CONFIGURATION.ci_distribution_branch = (
                        args.travis_distribution_branch
                    )

                if args.ci_branch:
                    PyFunceble.CONFIGURATION.ci_branch = args.ci_branch
                elif args.travis_branch:
                    PyFunceble.CONFIGURATION.ci_branch = args.travis_branch

                if args.user_agent:
                    PyFunceble.CONFIGURATION.user_agent.custom = args.user_agent
                else:
                    PyFunceble.CONFIGURATION.user_agent.custom = None

                if args.verify_ssl_certificate:
                    PyFunceble.CONFIGURATION.verify_ssl_certificate = (
                        args.verify_ssl_certificate
                    )

                if args.whois_database:
                    PyFunceble.CONFIGURATION.whois_database = preset.switch(
                        "whois_database"
                    )

                if args.wildcard:
                    PyFunceble.CONFIGURATION.wildcard = preset.switch("wildcard")

                PyFunceble.core.CLI.colorify_logo(home=True)

                preset.timeout()
                preset.cooldown_time()
                preset.dns_lookup_over_tcp()

                if args.clean:
                    PyFunceble.output.Clean()

                if args.clean_all:
                    PyFunceble.output.Clean(args.clean_all)

                if args.directory_structure:
                    PyFunceble.output.Constructor()

                if args.iana:
                    Iana().update()

                if args.production:
                    Production()

                if args.public_suffix:
                    PublicSuffix().update()

                PyFunceble.LOGGER.info(f"ARGS:\n{args}")

                # We compare the versions (upstream and local) and in between.
                PyFunceble.core.CLI.compare_version_and_print_messages()

                # We call our Core which will handle all case depending of the configuration or
                # the used command line arguments.
                Dispatcher(
                    preset,
                    domain_or_ip=args.domain,
                    file_path=args.file,
                    url_to_test=args.url,
                    url_file_path=args.url_file,
                    generate_results_only=args.generate_files_from_database,
                    generate_all_results_only=args.generate_all_files_from_database,
                )
            except Exception as exception:
                try:
                    PyFunceble.LOGGER.exception()
                except AttributeError:
                    pass

                raise exception

        except KeyboardInterrupt:
            PyFunceble.core.CLI.stay_safe()
=======
"""
>>>>>>> dcf9fe6f
<|MERGE_RESOLUTION|>--- conflicted
+++ resolved
@@ -26,7 +26,7 @@
     https://github.com/funilrys/PyFunceble
 
 Project documentation:
-    https://pyfunceble.readthedocs.io/en/master/
+    https://pyfunceble.readthedocs.io/en/latest/
 
 Project homepage:
     https://pyfunceble.github.io/
@@ -48,1181 +48,4 @@
     WITHOUT WARRANTIES OR CONDITIONS OF ANY KIND, either express or implied.
     See the License for the specific language governing permissions and
     limitations under the License.
-<<<<<<< HEAD
-"""
-
-import argparse
-import sys
-from multiprocessing import set_start_method
-from os import cpu_count
-
-from colorama import Back, Fore, Style
-from colorama import init as initiate_colorama
-
-import PyFunceble
-
-from .dispatcher import Dispatcher
-from .iana import Iana
-from .production import Production
-from .publicsuffix import PublicSuffix
-
-
-def tool():  # pragma: no cover pylint: disable=too-many-branches,too-many-statements,too-many-locals
-    """
-    Provides the CLI.
-    """
-
-    if __name__ == "PyFunceble.cli":
-        if (
-            PyFunceble.abstracts.Platform.is_windows()
-            or PyFunceble.abstracts.Platform.is_mac_os()
-        ):
-            set_start_method("spawn")
-        # We initiate the end of the coloration at the end of each line.
-        initiate_colorama(autoreset=True)
-
-        try:
-            # The following handle the command line argument.
-
-            try:
-                # We load the configuration.
-                PyFunceble.load_config(generate_directory_structure=False)
-
-                preset = PyFunceble.cconfig.Preset()
-
-                description = (
-                    f"{Style.BRIGHT}{Fore.GREEN}PyFunceble{Style.RESET_ALL} - "
-                    "The tool to check the availability or syntax of domain, IP or URL."
-                )
-
-                epilog = (
-                    f"{Style.BRIGHT}{Fore.YELLOW}For an in-depth usage, explanation and examples of the arguments, "
-                    f"you should read the documentation at{Fore.GREEN} https://pyfunceble.readthedocs.io/en/master/"
-                    f"{Style.RESET_ALL}\n\n"
-                    f"Crafted with {Fore.RED}♥{Fore.RESET} by "
-                    f"{Style.BRIGHT}{Fore.CYAN}Nissar Chababy (@funilrys){Style.RESET_ALL} "
-                    f"with the help of{Style.BRIGHT}{Fore.GREEN} "
-                    f"https://pyfunceble.github.io/contributors.html{Style.RESET_ALL} "
-                    f"&& {Style.BRIGHT}{Fore.GREEN}"
-                    "https://pyfunceble.github.io/special-thanks.html"
-                )
-
-                parser = argparse.ArgumentParser(
-                    description=description,
-                    epilog=epilog,
-                    add_help=False,
-                    formatter_class=argparse.RawTextHelpFormatter,
-                )
-
-                source_group = parser.add_argument_group("Source")
-                filtering_group = parser.add_argument_group(
-                    "Source filtering, decoding, conversion and expansion"
-                )
-                test_control = parser.add_argument_group("Test control")
-                dns_control_group = parser.add_argument_group("DNS (resolver) control")
-                database_control_group = parser.add_argument_group("Databases")
-                output_control_group = parser.add_argument_group("Output control")
-                multiprocessing_group = parser.add_argument_group("Multiprocessing")
-                ci_group = parser.add_argument_group("CI / CD")
-                unique_group = parser.add_argument_group("Unique actions")
-
-                current_value_format = (
-                    f"\n{Fore.YELLOW}{Style.BRIGHT}Configured value: {Fore.BLUE}"
-                )
-
-                source_group.add_argument(
-                    "-d",
-                    "--domain",
-                    type=str,
-                    nargs="+",
-                    help="Test one or more domains, separated by spaces.\n\n"
-                    "When this option is used, no output files are generated.",
-                )
-
-                source_group.add_argument(
-                    "-u",
-                    "--url",
-                    type=str,
-                    nargs="+",
-                    help="Test one or more full URL, separated by spaces.",
-                )
-
-                source_group.add_argument(
-                    "-f",
-                    "--file",
-                    type=str,
-                    help="Read a local or remote (RAW link) file and test all domains inside it."
-                    "\nIf remote (RAW link) file is given, PyFunceble will download it,\n "
-                    "and test the content of the given RAW link as if it was a locally stored file.",
-                )
-
-                source_group.add_argument(
-                    "-uf",
-                    "--url-file",
-                    type=str,
-                    help="Read a local or remote (RAW link) file and test all (full) URLs inside it."
-                    "\nIf remote (RAW link) file is given, PyFunceble will download it,\n "
-                    "and test the content of the given RAW link as if it was a locally stored file. "
-                    "\n\nThis argument test if an URL is available. It ONLY test full URLs.",
-                )
-
-                filtering_group.add_argument(
-                    "-ad",
-                    "--adblock",
-                    action="store_true",
-                    help="Switch the decoding of the adblock format. %s"
-                    % (
-                        current_value_format
-                        + repr(PyFunceble.CONFIGURATION.adblock)
-                        + Style.RESET_ALL
-                    ),
-                )
-
-                filtering_group.add_argument(
-                    "--aggressive", action="store_true", help=argparse.SUPPRESS
-                )
-
-                filtering_group.add_argument(
-                    "--complements",
-                    action="store_true",
-                    help="Switch the value of the generation and test of the complements. "
-                    "\nA complement is for example `example.org` if `www.example.org` "
-                    "is given and vice-versa. %s"
-                    % (
-                        current_value_format
-                        + repr(PyFunceble.CONFIGURATION.generate_complements)
-                        + Style.RESET_ALL
-                    ),
-                )
-
-                filtering_group.add_argument(
-                    "--filter", type=str, help="Domain to filter (regex)."
-                )
-
-                filtering_group.add_argument(
-                    "--idna",
-                    action="store_true",
-                    help="Switch the value of the IDNA conversion. %s"
-                    % (
-                        current_value_format
-                        + repr(PyFunceble.CONFIGURATION.idna_conversion)
-                        + Style.RESET_ALL
-                    ),
-                )
-
-                filtering_group.add_argument(
-                    "--mining",
-                    action="store_true",
-                    help="Switch the value of the mining subsystem usage. %s"
-                    % (
-                        current_value_format
-                        + repr(PyFunceble.CONFIGURATION.mining)
-                        + Style.RESET_ALL
-                    ),
-                )
-
-                test_control.add_argument(
-                    "" "-c",
-                    "--auto-continue",
-                    "--continue",
-                    action="store_true",
-                    help="Switch the value of the auto continue mode. %s"
-                    % (
-                        current_value_format
-                        + repr(PyFunceble.CONFIGURATION.auto_continue)
-                        + Style.RESET_ALL
-                    ),
-                )
-
-                test_control.add_argument(
-                    "--cooldown-time",
-                    type=float,
-                    default=0,
-                    help="Switch the value of the cooldown time to apply between each test. %s"
-                    % (
-                        current_value_format
-                        + repr(PyFunceble.CONFIGURATION.cooldown_time)
-                        + Style.RESET_ALL
-                    ),
-                )
-
-                test_control.add_argument(
-                    "--http",
-                    action="store_true",
-                    help="Switch the value of the usage of HTTP code. %s"
-                    % (
-                        current_value_format
-                        + repr(PyFunceble.CONFIGURATION.http_codes.active)
-                        + Style.RESET_ALL
-                    ),
-                )
-
-                test_control.add_argument(
-                    "--local",
-                    action="store_true",
-                    help="Switch the value of the local network testing. %s"
-                    % (
-                        current_value_format
-                        + repr(preset.switch("local"))
-                        + Style.RESET_ALL
-                    ),
-                )
-
-                test_control.add_argument(
-                    "-ns",
-                    "--no-special",
-                    action="store_true",
-                    help="Switch the value of the usage of the SPECIAL rules. %s"
-                    % (
-                        current_value_format
-                        + repr(PyFunceble.CONFIGURATION.no_special)
-                        + Style.RESET_ALL
-                    ),
-                )
-
-                test_control.add_argument(
-                    "-nw",
-                    "--no-whois",
-                    action="store_true",
-                    help="Switch the value of the usage of WHOIS to test the domain's status. %s"
-                    % (
-                        current_value_format
-                        + repr(PyFunceble.CONFIGURATION.no_whois)
-                        + Style.RESET_ALL
-                    ),
-                )
-
-                test_control.add_argument(
-                    "--reputation",
-                    action="store_true",
-                    help="Switch the value of the reputation test mode. %s"
-                    % (
-                        current_value_format
-                        + repr(PyFunceble.CONFIGURATION.reputation)
-                        + Style.RESET_ALL
-                    ),
-                )
-
-                test_control.add_argument(
-                    "--rpz",
-                    action="store_true",
-                    help="Switch the value of the RPZ policies test.\n\n"
-                    "When used, RPZ policies will be properly tested.\n\n %s"
-                    % (
-                        current_value_format
-                        + repr(PyFunceble.CONFIGURATION.rpz)
-                        + Style.RESET_ALL
-                    ),
-                )
-
-                test_control.add_argument(
-                    "--shadow-file",
-                    "--shadow",
-                    action="store_true",
-                    help="Switch the value of the usage and generation of a shadow file "
-                    "before a file test starts.\n\nA shadow file is a file which only "
-                    "contain the actual list of subject to test. For its generation we check each "
-                    "subjects as we normally do on-the-fly. %s"
-                    % (
-                        current_value_format
-                        + repr(PyFunceble.CONFIGURATION.shadow_file)
-                        + Style.RESET_ALL
-                    ),
-                )
-
-                test_control.add_argument(
-                    "--syntax",
-                    action="store_true",
-                    help="Switch the value of the syntax test mode. %s"
-                    % (
-                        current_value_format
-                        + repr(PyFunceble.CONFIGURATION.syntax)
-                        + Style.RESET_ALL
-                    ),
-                )
-
-                test_control.add_argument(
-                    "-t",
-                    "--timeout",
-                    type=float,
-                    default=0,
-                    help="Switch the value of the timeout in seconds. %s"
-                    % (
-                        current_value_format
-                        + repr(PyFunceble.CONFIGURATION.timeout)
-                        + Style.RESET_ALL
-                    ),
-                )
-
-                test_control.add_argument(
-                    "--use-reputation-data",
-                    action="store_true",
-                    help="Switch the value of the reputation data usage. %s"
-                    % (
-                        current_value_format
-                        + repr(PyFunceble.CONFIGURATION.use_reputation_data)
-                        + Style.RESET_ALL
-                    ),
-                )
-
-                test_control.add_argument(
-                    "-ua",
-                    "--user-agent",
-                    type=str,
-                    help="Set the user-agent to use and set every time we "
-                    "interact with everything which\nis not the logs sharing system.",
-                )
-
-                test_control.add_argument(
-                    "-vsc",
-                    "--verify-ssl-certificate",
-                    action="store_true",
-                    help="Switch the value of the verification of the "
-                    "SSL/TLS certificate when testing for URL. %s"
-                    % (
-                        current_value_format
-                        + repr(PyFunceble.CONFIGURATION.verify_ssl_certificate)
-                        + Style.RESET_ALL
-                    ),
-                )
-
-                test_control.add_argument(
-                    "--wildcard",
-                    action="store_true",
-                    help="Switch the value of the wildcards test.\n\n"
-                    "When used, wildcards will be properly tested. %s"
-                    % (
-                        current_value_format
-                        + repr(PyFunceble.CONFIGURATION.wildcard)
-                        + Style.RESET_ALL
-                    ),
-                )
-
-                dns_control_group.add_argument(
-                    "--dns",
-                    nargs="+",
-                    help="Set one or more DNS server(s) to use during testing. "
-                    "Separated by spaces.\n\nTo specify a port number for the "
-                    "DNS server you append it as :port [ip:port].\n\n"
-                    "If no port is specified, the default DNS port (53) is used. %s"
-                    % (
-                        current_value_format
-                        + repr(", ".join(PyFunceble.CONFIGURATION.dns_server))
-                        if PyFunceble.CONFIGURATION.dns_server
-                        else current_value_format
-                        + "OS (declared) DNS server"
-                        + Style.RESET_ALL
-                    ),
-                )
-
-                dns_control_group.add_argument(
-                    "--dns-lookup-over-tcp",
-                    action="store_true",
-                    help="Make all DNS queries with TCP. "
-                    "%s"
-                    % (
-                        current_value_format
-                        + repr(PyFunceble.CONFIGURATION.dns_lookup_over_tcp)
-                    ),
-                )
-
-                database_control_group.add_argument(
-                    "-db",
-                    "--database",
-                    action="store_true",
-                    help="Switch the value of the usage of a database to store "
-                    "inactive domains of the currently tested list. %s"
-                    % (
-                        current_value_format
-                        + repr(PyFunceble.CONFIGURATION.inactive_database)
-                        + Style.RESET_ALL
-                    ),
-                )
-
-                database_control_group.add_argument(
-                    "--database-type",
-                    type=str,
-                    help="Tell us the type of database to use. "
-                    "\nYou can choose between the following: `json | mariadb | mysql` %s"
-                    % (
-                        current_value_format
-                        + repr(PyFunceble.CONFIGURATION.db_type)
-                        + Style.RESET_ALL
-                    ),
-                )
-
-                database_control_group.add_argument(
-                    "-dbr",
-                    "--days-between-db-retest",
-                    type=int,
-                    help="Set the numbers of days between each retest of domains present "
-                    "into inactive-db.json. %s"
-                    % (
-                        current_value_format
-                        + repr(PyFunceble.CONFIGURATION.days_between_db_retest)
-                        + Style.RESET_ALL
-                    ),
-                )
-
-                database_control_group.add_argument(
-                    "-dbc",
-                    "--days-between-db-clean",
-                    type=int,
-                    help="Set the numbers of days since the introduction of a subject "
-                    "into inactive-db.json for it to qualifies for deletion. %s"
-                    % (
-                        current_value_format
-                        + repr(PyFunceble.CONFIGURATION.days_between_inactive_db_clean)
-                        + Style.RESET_ALL
-                    ),
-                )
-
-                database_control_group.add_argument(
-                    "-wdb",
-                    "--whois-database",
-                    action="store_true",
-                    help="Switch the value of the usage of a database to store "
-                    "whois data to avoid whois servers rate limit. %s"
-                    % (
-                        current_value_format
-                        + repr(PyFunceble.CONFIGURATION.whois_database)
-                        + Style.RESET_ALL
-                    ),
-                )
-
-                output_control_group.add_argument(
-                    "-a",
-                    "--all",
-                    action="store_false",
-                    help="Output all available information on the screen. %s"
-                    % (
-                        current_value_format
-                        + repr(PyFunceble.CONFIGURATION.less)
-                        + Style.RESET_ALL
-                    ),
-                )
-
-                output_control_group.add_argument(
-                    "-ex",
-                    "--execution",
-                    action="store_true",
-                    help="Switch the default value of the execution time showing. %s"
-                    % (
-                        current_value_format
-                        + repr(PyFunceble.CONFIGURATION.show_execution_time)
-                        + Style.RESET_ALL
-                    ),
-                )
-
-                output_control_group.add_argument(
-                    "--hierarchical",
-                    action="store_true",
-                    help="Switch the value of the hierarchical sorting of the tested file. %s"
-                    % (
-                        current_value_format
-                        + repr(PyFunceble.CONFIGURATION.hierarchical_sorting)
-                        + Style.RESET_ALL
-                    ),
-                )
-
-                output_control_group.add_argument(
-                    "-h",
-                    "--host",
-                    action="store_true",
-                    help="Switch the value of the generation of hosts file. %s"
-                    % (
-                        current_value_format
-                        + repr(PyFunceble.CONFIGURATION.generate_hosts)
-                        + Style.RESET_ALL
-                    ),
-                )
-
-                output_control_group.add_argument(
-                    "-ip",
-                    type=str,
-                    help="Change the IP to print in the hosts files with the given one. %s"
-                    % (
-                        current_value_format
-                        + repr(PyFunceble.CONFIGURATION.custom_ip)
-                        + Style.RESET_ALL
-                    ),
-                )
-
-                output_control_group.add_argument(
-                    "--json",
-                    action="store_true",
-                    help="Switch the value of the generation "
-                    "of the JSON formatted list of domains. %s"
-                    % (
-                        current_value_format
-                        + repr(PyFunceble.CONFIGURATION.generate_json)
-                        + Style.RESET_ALL
-                    ),
-                )
-
-                output_control_group.add_argument(
-                    "--less",
-                    action="store_true",
-                    help="Output less informations on screen. %s"
-                    % (
-                        current_value_format
-                        + repr(preset.switch("less"))
-                        + Style.RESET_ALL
-                    ),
-                )
-
-                output_control_group.add_argument(
-                    "-nf",
-                    "--no-files",
-                    action="store_true",
-                    help="Switch the value of the production of output files. %s"
-                    % (
-                        current_value_format
-                        + repr(PyFunceble.CONFIGURATION.no_files)
-                        + Style.RESET_ALL
-                    ),
-                )
-
-                output_control_group.add_argument(
-                    "-nl",
-                    "--no-logs",
-                    action="store_true",
-                    help="Switch the value of the production of logs files "
-                    "in the case we encounter some errors. %s"
-                    % (
-                        current_value_format
-                        + repr(not PyFunceble.CONFIGURATION.logs)
-                        + Style.RESET_ALL
-                    ),
-                )
-
-                output_control_group.add_argument(
-                    "-nu",
-                    "--no-unified",
-                    action="store_true",
-                    help="Switch the value of the production unified logs "
-                    "under the output directory. %s"
-                    % (
-                        current_value_format
-                        + repr(PyFunceble.CONFIGURATION.unified)
-                        + Style.RESET_ALL
-                    ),
-                )
-
-                output_control_group.add_argument(
-                    "--percentage",
-                    action="store_true",
-                    help="Switch the value of the percentage output mode. %s"
-                    % (
-                        current_value_format
-                        + repr(PyFunceble.CONFIGURATION.show_percentage)
-                        + Style.RESET_ALL
-                    ),
-                )
-
-                output_control_group.add_argument(
-                    "--plain",
-                    action="store_true",
-                    help="Switch the value of the generation "
-                    "of the plain list of domains. %s"
-                    % (
-                        current_value_format
-                        + repr(PyFunceble.CONFIGURATION.plain_list_domain)
-                        + Style.RESET_ALL
-                    ),
-                )
-
-                output_control_group.add_argument(
-                    "--dots",
-                    action="store_true",
-                    help="Prints dots to stdout instead of giving the impression that we hang on. %s"
-                    % (
-                        current_value_format
-                        + repr(PyFunceble.CONFIGURATION.print_dots)
-                        + Style.RESET_ALL
-                    ),
-                )
-
-                output_control_group.add_argument(
-                    "-q",
-                    "--quiet",
-                    action="store_true",
-                    help="Run the script in quiet mode. %s"
-                    % (
-                        current_value_format
-                        + repr(PyFunceble.CONFIGURATION.quiet)
-                        + Style.RESET_ALL
-                    ),
-                )
-
-                output_control_group.add_argument(
-                    "--share-logs",
-                    action="store_true",
-                    help="Switch the value of the sharing of logs. %s"
-                    % (
-                        current_value_format
-                        + repr(PyFunceble.CONFIGURATION.share_logs)
-                        + Style.RESET_ALL
-                    ),
-                )
-
-                output_control_group.add_argument(
-                    "-s",
-                    "--simple",
-                    action="store_true",
-                    help="Switch the value of the simple output mode. %s"
-                    % (
-                        current_value_format
-                        + repr(PyFunceble.CONFIGURATION.simple)
-                        + Style.RESET_ALL
-                    ),
-                )
-
-                output_control_group.add_argument(
-                    "--split",
-                    action="store_true",
-                    help="Switch the value of the split of the generated output files. %s"
-                    % (
-                        current_value_format
-                        + repr(PyFunceble.CONFIGURATION.inactive_database)
-                        + Style.RESET_ALL
-                    ),
-                )
-
-                output_control_group.add_argument(
-                    "--store-whois",
-                    action="store_true",
-                    help="Switch the value of the WHOIS record storage in the WHOIS DB. %s"
-                    % (
-                        current_value_format
-                        + repr(PyFunceble.CONFIGURATION.store_whois_record)
-                        + Style.RESET_ALL
-                    ),
-                )
-
-                multiprocessing_group.add_argument(
-                    "-m",
-                    "--multiprocess",
-                    action="store_true",
-                    help="Switch the value of the usage of multiple processes. %s"
-                    % (
-                        current_value_format
-                        + repr(PyFunceble.CONFIGURATION.multiprocess)
-                        + Style.RESET_ALL
-                    ),
-                )
-
-                multiprocessing_group.add_argument(
-                    "--multiprocess-merging-mode",
-                    type=str,
-                    help="Sets the multiprocess merging mode. "
-                    "\nYou can choose between the following: `live|ends`. %s"
-                    % (
-                        current_value_format
-                        + repr(PyFunceble.CONFIGURATION.multiprocess_merging_mode)
-                        + Style.RESET_ALL
-                    ),
-                )
-
-                multiprocessing_group.add_argument(
-                    "-p",
-                    "--processes",
-                    type=int,
-                    help="Set the number of simultaneous processes to use while "
-                    "using multiple processes.\nIf omited, the number of "
-                    "available CPU cores will be used instead.%s"
-                    % (
-                        current_value_format
-                        + repr(PyFunceble.CONFIGURATION.maximal_processes)
-                        + Style.RESET_ALL
-                    ),
-                )
-
-                ci_group.add_argument(
-                    "--autosave-minutes",
-                    type=int,
-                    help="Update the minimum of minutes before we start "
-                    "committing to upstream under the CI mode. %s"
-                    % (
-                        current_value_format
-                        + repr(PyFunceble.CONFIGURATION.ci_autosave_minutes)
-                        + Style.RESET_ALL
-                    ),
-                )
-
-                ci_group.add_argument(
-                    "--travis",
-                    action="store_true",
-                    help=argparse.SUPPRESS,
-                )
-
-                ci_group.add_argument(
-                    "--ci",
-                    action="store_true",
-                    help="Switch the value of the CI mode. %s"
-                    % (
-                        current_value_format
-                        + repr(PyFunceble.CONFIGURATION.ci)
-                        + Style.RESET_ALL
-                    ),
-                )
-
-                ci_group.add_argument(
-                    "--ci-branch",
-                    type=str,
-                    default="master",
-                    help="Switch the branch name where we are going to push the temporary results. %s"
-                    % (
-                        current_value_format
-                        + repr(PyFunceble.CONFIGURATION.ci_branch)
-                        + Style.RESET_ALL
-                    ),
-                )
-
-                ci_group.add_argument(
-                    "--travis-branch",
-                    type=str,
-                    default="master",
-                    help=argparse.SUPPRESS,
-                )
-
-                ci_group.add_argument(
-                    "--ci-distribution-branch",
-                    type=str,
-                    default="master",
-                    help="Switch the branch name where we are going to push the final results. %s"
-                    % (
-                        current_value_format
-                        + repr(PyFunceble.CONFIGURATION.ci_distribution_branch)
-                        + Style.RESET_ALL
-                    ),
-                )
-
-                ci_group.add_argument(
-                    "--travis-distribution-branch",
-                    type=str,
-                    default="master",
-                    help=argparse.SUPPRESS,
-                )
-
-                ci_group.add_argument(
-                    "--cmd",
-                    type=str,
-                    help="Pass a command to run before each commit "
-                    "(except the final one) under the CI mode. %s"
-                    % (
-                        current_value_format
-                        + repr(PyFunceble.CONFIGURATION.command_before_end)
-                        + Style.RESET_ALL
-                    ),
-                )
-
-                ci_group.add_argument(
-                    "--cmd-before-end",
-                    type=str,
-                    help="Pass a command to run before the results "
-                    "(final) commit under the CI mode. %s"
-                    % (
-                        current_value_format
-                        + repr(PyFunceble.CONFIGURATION.command_before_end)
-                        + Style.RESET_ALL
-                    ),
-                )
-
-                ci_group.add_argument(
-                    "--commit-autosave-message",
-                    type=str,
-                    help="Replace the default autosave commit message. %s"
-                    % (
-                        current_value_format
-                        + repr(PyFunceble.CONFIGURATION.travis_autosave_commit)
-                        + Style.RESET_ALL
-                    ),
-                )
-
-                ci_group.add_argument(
-                    "--commit-results-message",
-                    type=str,
-                    help="Replace the default results (final) commit message. %s"
-                    % (
-                        current_value_format
-                        + repr(PyFunceble.CONFIGURATION.travis_autosave_final_commit)
-                        + Style.RESET_ALL
-                    ),
-                )
-
-                unique_group.add_argument(
-                    "--clean",
-                    action="store_true",
-                    help="Clean all files under the output directory.",
-                )
-
-                unique_group.add_argument(
-                    "--clean-all",
-                    action="store_true",
-                    help="Clean all files under the output directory "
-                    "along with all file generated by PyFunceble.",
-                )
-
-                unique_group.add_argument(
-                    "--directory-structure",
-                    action="store_true",
-                    help="Generate the directory and files that are needed and which does "
-                    "not exist in the current directory.",
-                )
-
-                unique_group.add_argument(
-                    "--iana",
-                    action="store_true",
-                    help=argparse.SUPPRESS,
-                )
-
-                unique_group.add_argument(
-                    "--production", action="store_true", help=argparse.SUPPRESS
-                )
-
-                unique_group.add_argument(
-                    "-psl",
-                    "--public-suffix",
-                    action="store_true",
-                    help=argparse.SUPPRESS,
-                )
-
-                unique_group.add_argument(
-                    "--generate-files-from-database",
-                    action="store_true",
-                    help=argparse.SUPPRESS,
-                )
-
-                unique_group.add_argument(
-                    "--generate-all-files-from-database",
-                    action="store_true",
-                    help=argparse.SUPPRESS,
-                )
-
-                parser.add_argument(
-                    "--debug", action="store_true", help=argparse.SUPPRESS
-                )
-
-                parser.add_argument(
-                    "--help",
-                    action="help",
-                    default=argparse.SUPPRESS,
-                    help="Show this help message and exit.",
-                )
-
-                parser.add_argument(
-                    "-v",
-                    "--version",
-                    help="Show the version of PyFunceble and exit.",
-                    action="version",
-                    version="%(prog)s " + PyFunceble.VERSION,
-                )
-
-                args = parser.parse_args()
-
-                if args.debug:
-                    PyFunceble.CONFIGURATION.debug = preset.switch("debug")
-                    PyFunceble.LOGGER.authorized = PyFunceble.LOGGER.authorization(None)
-                    PyFunceble.LOGGER.init()
-
-                if args.less:
-                    PyFunceble.CONFIGURATION.less = args.less
-                elif not args.all:
-                    PyFunceble.CONFIGURATION.less = args.all
-                    PyFunceble.CONFIGURATION.print_dots = True
-
-                if args.adblock:
-                    PyFunceble.CONFIGURATION.adblock = preset.switch("adblock")
-
-                if args.aggressive:
-                    PyFunceble.CONFIGURATION.aggressive = preset.switch("aggressive")
-
-                if args.auto_continue:
-                    PyFunceble.CONFIGURATION.auto_continue = preset.switch(
-                        "auto_continue"
-                    )
-
-                if args.autosave_minutes:
-                    PyFunceble.CONFIGURATION.ci_autosave_minutes = args.autosave_minutes
-
-                if args.cmd:
-                    PyFunceble.CONFIGURATION.command = args.cmd
-
-                if args.cmd_before_end:
-                    PyFunceble.CONFIGURATION.command_before_end = args.cmd_before_end
-
-                if args.commit_autosave_message:
-                    PyFunceble.CONFIGURATION.ci_autosave_commit = (
-                        args.commit_autosave_message
-                    )
-
-                if args.commit_results_message:
-                    PyFunceble.CONFIGURATION.ci_autosave_final_commit = (
-                        args.commit_results_message
-                    )
-
-                if args.complements:
-                    PyFunceble.CONFIGURATION.generate_complements = preset.switch(
-                        "generate_complements"
-                    )
-
-                if args.cooldown_time >= 0:
-                    PyFunceble.CONFIGURATION.cooldown_time = args.cooldown_time
-
-                if args.database:
-                    PyFunceble.CONFIGURATION.inactive_database = preset.switch(
-                        "inactive_database"
-                    )
-
-                if args.database_type:
-                    if args.database_type.lower() in ["json", "mariadb", "mysql"]:
-                        PyFunceble.CONFIGURATION.db_type = args.database_type.lower()
-                    else:
-                        print(
-                            Style.BRIGHT
-                            + Fore.RED
-                            + "Unknown database type: {0}".format(
-                                repr(args.database_type)
-                            )
-                        )
-                        sys.exit(1)
-
-                if args.days_between_db_retest:
-                    PyFunceble.CONFIGURATION.days_between_db_retest = (
-                        args.days_between_db_retest
-                    )
-
-                if args.days_between_db_clean:
-                    PyFunceble.CONFIGURATION.days_between_inactive_db_clean = (
-                        args.days_between_db_clean
-                    )
-
-                if args.dns:
-                    PyFunceble.CONFIGURATION.dns_server = args.dns
-
-                if args.dns_lookup_over_tcp:
-                    PyFunceble.CONFIGURATION.dns_lookup_over_tcp = preset.switch(
-                        "dns_lookup_over_tcp"
-                    )
-
-                if args.execution:
-                    PyFunceble.CONFIGURATION.show_execution_time = preset.switch(
-                        "show_execution_time"
-                    )
-
-                if args.filter:
-                    PyFunceble.CONFIGURATION.filter = args.filter
-
-                if args.hierarchical:
-                    PyFunceble.CONFIGURATION.hierarchical_sorting = preset.switch(
-                        "hierarchical_sorting"
-                    )
-
-                if args.host:
-                    PyFunceble.CONFIGURATION.generate_hosts = preset.switch(
-                        "generate_hosts"
-                    )
-
-                if args.http:
-                    PyFunceble.CONFIGURATION.http_codes.active = preset.switch(
-                        PyFunceble.CONFIGURATION.http_codes.active, True
-                    )
-
-                if args.idna:
-                    PyFunceble.CONFIGURATION.idna_conversion = preset.switch(
-                        "idna_conversion"
-                    )
-
-                if args.ip:
-                    PyFunceble.CONFIGURATION.custom_ip = args.ip
-
-                if args.json:
-                    PyFunceble.CONFIGURATION.generate_json = preset.switch(
-                        "generate_json"
-                    )
-
-                if args.local:
-                    PyFunceble.CONFIGURATION.local = preset.switch("local")
-
-                if args.mining:
-                    PyFunceble.CONFIGURATION.mining = preset.switch("mining")
-
-                if args.multiprocess:
-                    PyFunceble.CONFIGURATION.multiprocess = preset.switch(
-                        "multiprocess"
-                    )
-
-                if args.multiprocess_merging_mode:
-                    if args.multiprocess_merging_mode.lower() in ["end", "live"]:
-                        PyFunceble.CONFIGURATION.multiprocess_merging_mode = (
-                            args.multiprocess_merging_mode.lower()
-                        )
-                    else:
-                        print(
-                            Style.BRIGHT
-                            + Fore.RED
-                            + "Unknown multiprocess merging mode: {0}".format(
-                                repr(args.multiprocess_merging_mode)
-                            )
-                        )
-                        sys.exit(1)
-
-                if args.no_files:
-                    PyFunceble.CONFIGURATION.no_files = preset.switch("no_files")
-
-                if args.no_logs:
-                    PyFunceble.CONFIGURATION.logs = preset.switch("logs")
-
-                if args.no_special:
-                    PyFunceble.CONFIGURATION.no_special = preset.switch("no_special")
-
-                if args.no_unified:
-                    PyFunceble.CONFIGURATION.unified = preset.switch("unified")
-
-                if args.no_whois:
-                    PyFunceble.CONFIGURATION.no_whois = preset.switch("no_whois")
-
-                if args.percentage:
-                    PyFunceble.CONFIGURATION.show_percentage = preset.switch(
-                        "show_percentage"
-                    )
-
-                if args.plain:
-                    PyFunceble.CONFIGURATION.plain_list_domain = preset.switch(
-                        "plain_list_domain"
-                    )
-
-                if args.dots:
-                    PyFunceble.CONFIGURATION.print_dots = preset.switch("print_dots")
-
-                if args.processes:
-                    PyFunceble.CONFIGURATION.maximal_processes = args.processes
-                else:
-                    PyFunceble.CONFIGURATION.maximal_processes = cpu_count()
-
-                if args.quiet:
-                    PyFunceble.CONFIGURATION.quiet = preset.switch("quiet")
-
-                if args.reputation:
-                    PyFunceble.CONFIGURATION.reputation = preset.switch("reputation")
-
-                if args.rpz:
-                    PyFunceble.CONFIGURATION.rpz = preset.switch("rpz")
-
-                if args.shadow_file:
-                    PyFunceble.CONFIGURATION.shadow_file = preset.switch("shadow_file")
-
-                if args.share_logs:
-                    PyFunceble.CONFIGURATION.share_logs = preset.switch("share_logs")
-
-                if args.simple:
-                    PyFunceble.CONFIGURATION.simple = preset.switch("simple")
-
-                if args.split:
-                    PyFunceble.CONFIGURATION.split = preset.switch("split")
-
-                if args.store_whois:
-                    PyFunceble.CONFIGURATION.store_whois_record = preset.switch(
-                        "store_whois_record"
-                    )
-
-                if args.syntax:
-                    PyFunceble.CONFIGURATION.syntax = preset.switch("syntax")
-
-                if args.timeout >= 0:
-                    PyFunceble.CONFIGURATION.timeout = args.timeout
-
-                if args.use_reputation_data:
-                    PyFunceble.CONFIGURATION.use_reputation_data = preset.switch(
-                        "use_reputation_data"
-                    )
-
-                if args.ci or args.travis:
-                    PyFunceble.CONFIGURATION.ci = preset.switch("ci")
-
-                if args.ci_distribution_branch:
-                    PyFunceble.CONFIGURATION.ci_distribution_branch = (
-                        args.ci_distribution_branch
-                    )
-                elif args.travis_distribution_branch:
-                    PyFunceble.CONFIGURATION.ci_distribution_branch = (
-                        args.travis_distribution_branch
-                    )
-
-                if args.ci_branch:
-                    PyFunceble.CONFIGURATION.ci_branch = args.ci_branch
-                elif args.travis_branch:
-                    PyFunceble.CONFIGURATION.ci_branch = args.travis_branch
-
-                if args.user_agent:
-                    PyFunceble.CONFIGURATION.user_agent.custom = args.user_agent
-                else:
-                    PyFunceble.CONFIGURATION.user_agent.custom = None
-
-                if args.verify_ssl_certificate:
-                    PyFunceble.CONFIGURATION.verify_ssl_certificate = (
-                        args.verify_ssl_certificate
-                    )
-
-                if args.whois_database:
-                    PyFunceble.CONFIGURATION.whois_database = preset.switch(
-                        "whois_database"
-                    )
-
-                if args.wildcard:
-                    PyFunceble.CONFIGURATION.wildcard = preset.switch("wildcard")
-
-                PyFunceble.core.CLI.colorify_logo(home=True)
-
-                preset.timeout()
-                preset.cooldown_time()
-                preset.dns_lookup_over_tcp()
-
-                if args.clean:
-                    PyFunceble.output.Clean()
-
-                if args.clean_all:
-                    PyFunceble.output.Clean(args.clean_all)
-
-                if args.directory_structure:
-                    PyFunceble.output.Constructor()
-
-                if args.iana:
-                    Iana().update()
-
-                if args.production:
-                    Production()
-
-                if args.public_suffix:
-                    PublicSuffix().update()
-
-                PyFunceble.LOGGER.info(f"ARGS:\n{args}")
-
-                # We compare the versions (upstream and local) and in between.
-                PyFunceble.core.CLI.compare_version_and_print_messages()
-
-                # We call our Core which will handle all case depending of the configuration or
-                # the used command line arguments.
-                Dispatcher(
-                    preset,
-                    domain_or_ip=args.domain,
-                    file_path=args.file,
-                    url_to_test=args.url,
-                    url_file_path=args.url_file,
-                    generate_results_only=args.generate_files_from_database,
-                    generate_all_results_only=args.generate_all_files_from_database,
-                )
-            except Exception as exception:
-                try:
-                    PyFunceble.LOGGER.exception()
-                except AttributeError:
-                    pass
-
-                raise exception
-
-        except KeyboardInterrupt:
-            PyFunceble.core.CLI.stay_safe()
-=======
-"""
->>>>>>> dcf9fe6f
+"""