Usage
=====

<<<<<<< HEAD
.. include:: bash-terminal.rst
.. include:: github-ci.rst
.. include:: gitlab-ci.rst
.. include:: travis-ci.rst
.. include:: deprecated-variables.rst

.. include:: python-api.rst
=======
.. include:: python-api.rst

.. include:: terminal.rst
.. include:: github-ci.rst
.. include:: gitlab-ci.rst
.. include:: travis-ci.rst
.. include:: deprecated-arguments.rst
>>>>>>> ffa04529
<|MERGE_RESOLUTION|>--- conflicted
+++ resolved
@@ -1,20 +1,10 @@
 Usage
 =====
 
-<<<<<<< HEAD
-.. include:: bash-terminal.rst
-.. include:: github-ci.rst
-.. include:: gitlab-ci.rst
-.. include:: travis-ci.rst
-.. include:: deprecated-variables.rst
-
-.. include:: python-api.rst
-=======
 .. include:: python-api.rst
 
 .. include:: terminal.rst
 .. include:: github-ci.rst
 .. include:: gitlab-ci.rst
 .. include:: travis-ci.rst
-.. include:: deprecated-arguments.rst
->>>>>>> ffa04529
+.. include:: deprecated-arguments.rst