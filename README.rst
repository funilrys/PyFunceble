.. image:: https://raw.githubusercontent.com/PyFunceble/logo/master/Green/HD/RM.png

The tool to check the availability or syntax of domain, IP or URL
-----------------------------------------------------------------

.. image:: https://img.shields.io/badge/code%20style-black-000000.png
    :target: https://github.com/ambv/black
<<<<<<< HEAD
.. image:: https://coveralls.io/repos/github/funilrys/PyFunceble/badge.png?branch=3.x
    :target: https://coveralls.io/github/funilrys/PyFunceble?branch=3.x
=======
.. image:: https://coveralls.io/repos/github/funilrys/PyFunceble/badge.png?branch=dev
    :target: https://coveralls.io/github/funilrys/PyFunceble?branch=dev
>>>>>>> dcf9fe6f
.. image:: https://img.shields.io/github/license/funilrys/PyFunceble.png
    :target: https://github.com/funilrys/PyFunceble/blob/3.x/LICENSE
.. image:: https://img.shields.io/pypi/v/pyfunceble.png
    :target: https://pypi.org/project/pyfunceble
.. image:: https://img.shields.io/github/issues/funilrys/PyFunceble.png
    :target: https://github.com/funilrys/PyFunceble/issues
.. image:: https://pepy.tech/badge/pyfunceble
    :target: https://pepy.tech/project/pyfunceble
.. image:: https://pepy.tech/badge/pyfunceble/month
    :target: https://pepy.tech/project/pyfunceble
.. image:: https://pepy.tech/badge/pyfunceble/week
    :target: https://pepy.tech/project/pyfunceble

<<<<<<< HEAD
PyFunceble is the little sister of `Funceble`_ which was archived on 13th
March 2018.

**EOL of PyFunceble 3.x**. Please do read more about this in the
`EOL <https://pyfunceble.readthedocs.io/en/3.x/installation/index.html#eol-of-any-version-3-x>`_
chapter of the documentation.

Its main objective is to provide the availability of domains, IPs and since
recently URL by generating an accurate result based on results from WHOIS,
NSLOOKUP and HTTP status codes.
=======
**PyFunceble** aims to provide an accurate availability check through the usage
of multiple sources which are for example - to only list them:

- the WHOIS record(s).
- the DNS record(s).
- the HTTP status code.

PyFunceble can be included in your existing project through:
>>>>>>> dcf9fe6f

- its standard built-in CLI implementation.
- its `Python API`_.
- the `PyFunceble web-worker`_ project that provides the core functionalities
  of PyFunceble behind a web API.

The PyFunceble CLI can test from a hosts file, a plain list of subjects, an
AdBlock filter list or even an RPZ record.

As of today, PyFunceble is running actively - if not daily - within several
servers, laptops, PCs, and Raspberry Pis. It is even used - thanks to our
auto continue mechanism - with CI engines like GitHub Action, Travis CI, or
GitLab CI.

Happy testing with PyFunceble!

.. image:: https://github.com/PyFunceble/gifs/raw/dev/domain.gif
    :target: https://github.com/PyFunceble/gifs/raw/dev/domain.gif

.. _Python API: https://pyfunceble.readthedocs.io/en/dev/api/index.html
.. _PyFunceble web-worker: https://github.com/pyfunceble/web-worker

<<<<<<< HEAD
As an example, its auto-continue system coupled with its auto-save system
allows it to run nice and smoothly under Travis CI without even reaching
Travis CI time restriction. In the other side, its internal inactive database
system let :code:`INACTIVE` and :code:`INVALID` caught domains, IPs or URLs
being automatically retested over time on next run.
=======

___________________________________________

Installation
------------

:code:`pip`
^^^^^^^^^^^

::

    $ pip install --upgrade --pre pyfunceble-dev
    $ pyfunceble --version

:code:`docker`
^^^^^^^^^^^^^^

::

    $ docker pull pyfunceble/pyfunceble-dev
    $ docker run -it pyfunceble/pyfunceble-dev --version

>>>>>>> dcf9fe6f
___________________________________________

Documentation as the place to be!
---------------------------------

<<<<<<< HEAD
Want to know more about **PyFunceble**?
We invite you to read the documentation at https://pyfunceble.readthedocs.io/en/master/!
=======
Want to know more about details **PyFunceble**?
I invite you to read the documentation at https://pyfunceble.readthedocs.io/en/dev/!
>>>>>>> dcf9fe6f

Want a local copy? I get you covered!

Simply run the following and enjoy the documentation!

::

    $ pip install --user -r requirements.docs.txt # Install dependencies.
    $ cd docs/
    $ make clean html
    $ palemoon _build/html/index.html # palemoon or whatever browser you use.

<<<<<<< HEAD
___________________________________________

What can PyFunceble do?
-----------------------

- Test the availability of a domain.
- Test the availability of an IPv4.
- Test the availability of an IPv6.
- Test the availability of a URL.
- Test the availability of a domain/DNS name in a private or local network.
- Test the availability of an IPv4 in a private or local network.
- Test the availability of an IPv6 in a private or local network.
- Test the availability of a URL in a private or local network.
- Test the syntax of a domain.
- Test the syntax of an IPv4.
- Test the syntax of an IPv6.
- Test the syntax of a URL.
- Test the AlienVault's reputation of an IPv4.
- Test of domain or IP which are present into an Adblock formatted file.
- Test from a given raw link.
- Test using multiprocessing (from CLI only).
- Save test result(s) in file(s) (hosts file, plain text and/or JSON format).
- Save test result in a SQL database.
- Show test result(s) on screen.
- Show percentage of each status (:code:`ACTIVE`, :code:`INACTIVE`,
  :code:`INVALID`)
- Sort outputs hierarchically.
- "Mining" of domain or IP which are related to the tested element.
- Auto-continuation of tests in case of system crash or script stop.
- Filtering of a file content.

  - This feature will let us for example test all blogspot domain of the given
    file no matter the content of the file.

- Set the user-agent to use for the tests.
- Give some analytic depending of the HTTP status code (:code:`ACTIVE`,
  :code:`POTENTIALLY_ACTIVE`, :code:`POTENTIALLY_INACTIVE`, :code:`SUSPICIOUS`).
- Retest overtime of :code:`INACTIVE` and :code:`INVALID` domains.
- Print the execution time on screen and file.
- Customisation of the different option via command-line arguments or
  configuration file.
- Continuous tests under Travis CI or GitLab CI/CI

  - ... with the help of an auto saving and database system.
  - Set the branch to push the result to. For the autosaving system.
  - Set the minimal time before we autosave in order to avoid CI/CD limitation.
  - Set a command to execute at the end of the test.
  - Set the commit message for the autosaving system.

- ... and a lot more!

.. image:: https://github.com/PyFunceble/gifs/raw/master/domain.gif
    :target: https://github.com/PyFunceble/gifs/raw/master/domain.gif

Please report to the `homepage for more GIF`_.
=======
.. note::
    You are also invited to submit changes and improvement to the documentation
    through a new Pull Request.
>>>>>>> dcf9fe6f

___________________________________________

Supporting the project
----------------------


`PyFunceble`_, `Dead-Hosts`_, and all other analog projects are powered by free
time and a lot of coffee!

This project helps you and/or you like it?

GitHub Sponsor
^^^^^^^^^^^^^^

`@funilrys`_ is part of the GitHub Sponsor program!

.. image:: https://github.com/PyFunceble/logo/raw/master/pyfunceble_github.png
    :target: https://github.com/sponsors/funilrys
    :height: 70px

`Sponsor me`_!

Ko-Fi
^^^^^

Don't want to use the GitHub Sponsor program ?
Single donations are welcome too!

.. image:: https://az743702.vo.msecnd.net/cdn/kofi3.png
    :target: https://ko-fi.com/V7V3EH2Y
    :height: 70px

`Buy me a coffee`_!

___________________________________________

Contributors
------------

Thanks to those awesome peoples for their awesome and crazy idea(s),
contribution(s) and or issue report which made or make `PyFunceble`_ a better tool.

::

    _______ _                 _          _                              _
   |__   __| |               | |        | |                            | |
      | |  | |__   __ _ _ __ | | _____  | |_ ___    _   _  ___  _   _  | |
      | |  | '_ \ / _` | '_ \| |/ / __| | __/ _ \  | | | |/ _ \| | | | | |
      | |  | | | | (_| | | | |   <\__ \ | || (_) | | |_| | (_) | |_| | |_|
      |_|  |_| |_|\__,_|_| |_|_|\_\___/  \__\___/   \__, |\___/ \__,_| (_)
                                                     __/ |
                                                    |___/

-   Avinash Reddy - `@AvinashReddy3108`_
-   Daniel - `@dnmTX`_
-   hawkeye116477 - `@hawkeye116477`_
-   Imre Kristoffer Eilertsen - `@DandelionSprout`_
-   jawz101 - `@jawz101`_
-   keczuppp - `@keczuppp`_
-   kowith337 - `@kowith337`_
-   Mitchell Krog - `@mitchellkrogza`_
-   NeolithEra - `@NeolithEra`_
-   Odyseus - `@Odyseus`_
-   opav - `@opav`_
-   Reza Rizqullah - `@ybreza`_
-   rusty-snake - `@rusty-snake`_
-   ScriptTiger - `@ScriptTiger`_
-   sjhgvr - `@sjhgvr`_
-   speedmann - `@speedmann`_
-   spirillen - `@spirillen`_
-   The Unknown - `@AnonymousPoster`_
-   WaLLy3K - `@WaLLy3K`_
-   xxcriticxx - `@xxcriticxx`_
-   Yuki2718 - `@Yuki2718`_
-   Zachinquarantine - `@Zachinquarantine`_
-   ZeroDot1 - `@ZeroDot1`_

___________________________________________

Special Thanks
--------------

Thanks to those awesome organization(s), tool(s) and or people(s) for

*   Their awesome documentation
*   Their awesome repository
*   Their awesome tool/software/source code
*   Their breaking reports
*   Their contributions
*   Their current work/purpose
*   Their promotion of Py-Funceble
*   Their support
*   Their testings reports

which helped and/or still help me build, test and or make `PyFunceble`_ a better tool.

::

     _______ _                 _          _                              _
    |__   __| |               | |        | |                            | |
       | |  | |__   __ _ _ __ | | _____  | |_ ___    _   _  ___  _   _  | |
       | |  | '_ \ / _` | '_ \| |/ / __| | __/ _ \  | | | |/ _ \| | | | | |
       | |  | | | | (_| | | | |   <\__ \ | || (_) | | |_| | (_) | |_| | |_|
       |_|  |_| |_|\__,_|_| |_|_|\_\___/  \__\___/   \__, |\___/ \__,_| (_)
                                                      __/ |
                                                     |___/

-   Adam Warner - `@PromoFaux`_
-   Adblock Plus - `@adblockplus`_
-   asciinema - `@asciinema`_
-   Bob Halley - `@rthalley`_ (`DNSPython`_)
-   Chris Griffith - `@cdgriffith`_ (`Box`_)
-   Daniel - `@dnmTX`_
-   Jonathan Hartley - `@tartley`_ (`colorama`_)
-   `IANA`_ - `ICANN`_ (`Root Zone Database`_)
-   Kenneth Reitz - `@kennethreitz`_ (`requests`_)
-   Mitchell Krog - `@mitchellkrogza`_
-   Mohammad Fares - `@faressoft`_ (`Terminalizer`_)
-   Pi-Hole - `@pi-hole`_
-   Public Suffix List - `@publicsuffix`_
-   Reza Rizqullah - `@ybreza`_
-   Saurabh Kumar - `@theskumar`_ (`python-dotenv`_)
-   ScriptTiger - `@ScriptTiger`_
-   SMed79 - `@SMed79`_
-   spirillen - `@spirillen`_
-   The YAML Project - `@yaml`_ (`pyyaml`_)
-   `yWorks`_ - (`yEd Graph Editor`_)

___________________________________________

License
-------
::

    Copyright 2017, 2018, 2019, 2020, 2021 Nissar Chababy

    Licensed under the Apache License, Version 2.0 (the "License");
    you may not use this file except in compliance with the License.
    You may obtain a copy of the License at

        http://www.apache.org/licenses/LICENSE-2.0

    Unless required by applicable law or agreed to in writing, software
    distributed under the License is distributed on an "AS IS" BASIS,
    WITHOUT WARRANTIES OR CONDITIONS OF ANY KIND, either express or implied.
    See the License for the specific language governing permissions and
    limitations under the License.

.. _Box: https://github.com/cdgriffith/Box
.. _colorama: https://github.com/tartley/colorama
.. _Dead-Hosts: https://github.com/dead-hosts
.. _DNSPython: https://github.com/rthalley/dnspython
.. _Funceble: https://github.com/funilrys/funceble
.. _IANA: https://www.iana.org/
.. _ICANN: https://www.icann.org/
.. _PyFunceble: https://github.com/funilrys/PyFunceble
.. _python-dotenv: https://github.com/theskumar/python-dotenv
.. _pyyaml: https://github.com/yaml/pyyaml
.. _requests: https://github.com/kennethreitz/requests
.. _Root Zone Database: https://www.iana.org/domains/root/db
.. _Terminalizer: https://github.com/faressoft/terminalizer
.. _yEd Graph Editor: https://www.yworks.com/products/yed
.. _yWorks: https://www.yworks.com/company

.. _@adblockplus: https://github.com/adblockplus
.. _@AnonymousPoster: https://www.mypdns.org/p/AnonymousPoster/
.. _@asciinema: https://github.com/asciinema
.. _@AvinashReddy3108: https://github.com/AvinashReddy3108
.. _@cdgriffith: https://github.com/cdgriffith
.. _@DandelionSprout: https://github.com/DandelionSprout
.. _@dnmTX: https://github.com/dnmTX
.. _@faressoft: https://github.com/faressoft
.. _@funilrys: https://github.com/funilrys
.. _@hawkeye116477: https://github.com/hawkeye116477
.. _@jawz101: https://github.com/jawz101
.. _@keczuppp: https://github.com/keczuppp
.. _@kennethreitz: https://github.com/kennethreitz
.. _@kowith337: https://github.com/kowith337
.. _@mitchellkrogza: https://github.com/mitchellkrogza
.. _@NeolithEra: https://github.com/NeolithEra
.. _@Odyseus: https://github.com/Odyseus
.. _@opav: https://github.com/opav
.. _@pi-hole: https://github.com/pi-hole/pi-hole
.. _@PromoFaux: https://github.com/PromoFaux
.. _@publicsuffix: https://github.com/publicsuffix
.. _@rthalley: https://github.com/rthalley
.. _@rusty-snake: https://github.com/rusty-snake
.. _@ScriptTiger: https://github.com/ScriptTiger
.. _@sjhgvr: https://github.com/sjhgvr
.. _@SMed79: https://github.com/SMed79
.. _@speedmann: https://github.com/speedmann
.. _@spirillen: https://www.mypdns.org/p/Spirillen/
.. _@tartley: https://github.com/tartley
.. _@theskumar: https://github.com/theskumar
.. _@Wally3K: https://github.com/WaLLy3K
.. _@xxcriticxx: https://github.com/xxcriticxx
.. _@yaml: https://github.com/yaml
.. _@ybreza: https://github.com/ybreza
.. _@Yuki2718: https://github.com/Yuki2718
.. _@Zachinquarantine: https://github.com/Zachinquarantine
.. _@ZeroDot1: https://github.com/ZeroDot1

.. _homepage for more GIF: http://pyfunceble.github.io/
.. _Sponsor me: https://github.com/sponsors/funilrys
.. _Buy me a coffee: https://ko-fi.com/V7V3EH2Y<|MERGE_RESOLUTION|>--- conflicted
+++ resolved
@@ -5,15 +5,10 @@
 
 .. image:: https://img.shields.io/badge/code%20style-black-000000.png
     :target: https://github.com/ambv/black
-<<<<<<< HEAD
-.. image:: https://coveralls.io/repos/github/funilrys/PyFunceble/badge.png?branch=3.x
-    :target: https://coveralls.io/github/funilrys/PyFunceble?branch=3.x
-=======
-.. image:: https://coveralls.io/repos/github/funilrys/PyFunceble/badge.png?branch=dev
-    :target: https://coveralls.io/github/funilrys/PyFunceble?branch=dev
->>>>>>> dcf9fe6f
+.. image:: https://coveralls.io/repos/github/funilrys/PyFunceble/badge.png?branch=master
+    :target: https://coveralls.io/github/funilrys/PyFunceble?branch=master
 .. image:: https://img.shields.io/github/license/funilrys/PyFunceble.png
-    :target: https://github.com/funilrys/PyFunceble/blob/3.x/LICENSE
+    :target: https://github.com/funilrys/PyFunceble/blob/master/LICENSE
 .. image:: https://img.shields.io/pypi/v/pyfunceble.png
     :target: https://pypi.org/project/pyfunceble
 .. image:: https://img.shields.io/github/issues/funilrys/PyFunceble.png
@@ -25,18 +20,6 @@
 .. image:: https://pepy.tech/badge/pyfunceble/week
     :target: https://pepy.tech/project/pyfunceble
 
-<<<<<<< HEAD
-PyFunceble is the little sister of `Funceble`_ which was archived on 13th
-March 2018.
-
-**EOL of PyFunceble 3.x**. Please do read more about this in the
-`EOL <https://pyfunceble.readthedocs.io/en/3.x/installation/index.html#eol-of-any-version-3-x>`_
-chapter of the documentation.
-
-Its main objective is to provide the availability of domains, IPs and since
-recently URL by generating an accurate result based on results from WHOIS,
-NSLOOKUP and HTTP status codes.
-=======
 **PyFunceble** aims to provide an accurate availability check through the usage
 of multiple sources which are for example - to only list them:
 
@@ -45,7 +28,6 @@
 - the HTTP status code.
 
 PyFunceble can be included in your existing project through:
->>>>>>> dcf9fe6f
 
 - its standard built-in CLI implementation.
 - its `Python API`_.
@@ -62,19 +44,12 @@
 
 Happy testing with PyFunceble!
 
-.. image:: https://github.com/PyFunceble/gifs/raw/dev/domain.gif
-    :target: https://github.com/PyFunceble/gifs/raw/dev/domain.gif
-
-.. _Python API: https://pyfunceble.readthedocs.io/en/dev/api/index.html
+.. image:: https://github.com/PyFunceble/gifs/raw/master/domain.gif
+    :target: https://github.com/PyFunceble/gifs/raw/master/domain.gif
+
+.. _Python API: https://pyfunceble.readthedocs.io/en/latest/api/index.html
 .. _PyFunceble web-worker: https://github.com/pyfunceble/web-worker
 
-<<<<<<< HEAD
-As an example, its auto-continue system coupled with its auto-save system
-allows it to run nice and smoothly under Travis CI without even reaching
-Travis CI time restriction. In the other side, its internal inactive database
-system let :code:`INACTIVE` and :code:`INVALID` caught domains, IPs or URLs
-being automatically retested over time on next run.
-=======
 
 ___________________________________________
 
@@ -86,7 +61,7 @@
 
 ::
 
-    $ pip install --upgrade --pre pyfunceble-dev
+    $ pip install --upgrade pyfunceble
     $ pyfunceble --version
 
 :code:`docker`
@@ -94,22 +69,16 @@
 
 ::
 
-    $ docker pull pyfunceble/pyfunceble-dev
-    $ docker run -it pyfunceble/pyfunceble-dev --version
-
->>>>>>> dcf9fe6f
+    $ docker pull pyfunceble/pyfunceble
+    $ docker run -it pyfunceble/pyfunceble --version
+
 ___________________________________________
 
 Documentation as the place to be!
 ---------------------------------
 
-<<<<<<< HEAD
-Want to know more about **PyFunceble**?
-We invite you to read the documentation at https://pyfunceble.readthedocs.io/en/master/!
-=======
 Want to know more about details **PyFunceble**?
-I invite you to read the documentation at https://pyfunceble.readthedocs.io/en/dev/!
->>>>>>> dcf9fe6f
+I invite you to read the documentation at https://pyfunceble.readthedocs.io/en/latest/!
 
 Want a local copy? I get you covered!
 
@@ -122,67 +91,9 @@
     $ make clean html
     $ palemoon _build/html/index.html # palemoon or whatever browser you use.
 
-<<<<<<< HEAD
-___________________________________________
-
-What can PyFunceble do?
------------------------
-
-- Test the availability of a domain.
-- Test the availability of an IPv4.
-- Test the availability of an IPv6.
-- Test the availability of a URL.
-- Test the availability of a domain/DNS name in a private or local network.
-- Test the availability of an IPv4 in a private or local network.
-- Test the availability of an IPv6 in a private or local network.
-- Test the availability of a URL in a private or local network.
-- Test the syntax of a domain.
-- Test the syntax of an IPv4.
-- Test the syntax of an IPv6.
-- Test the syntax of a URL.
-- Test the AlienVault's reputation of an IPv4.
-- Test of domain or IP which are present into an Adblock formatted file.
-- Test from a given raw link.
-- Test using multiprocessing (from CLI only).
-- Save test result(s) in file(s) (hosts file, plain text and/or JSON format).
-- Save test result in a SQL database.
-- Show test result(s) on screen.
-- Show percentage of each status (:code:`ACTIVE`, :code:`INACTIVE`,
-  :code:`INVALID`)
-- Sort outputs hierarchically.
-- "Mining" of domain or IP which are related to the tested element.
-- Auto-continuation of tests in case of system crash or script stop.
-- Filtering of a file content.
-
-  - This feature will let us for example test all blogspot domain of the given
-    file no matter the content of the file.
-
-- Set the user-agent to use for the tests.
-- Give some analytic depending of the HTTP status code (:code:`ACTIVE`,
-  :code:`POTENTIALLY_ACTIVE`, :code:`POTENTIALLY_INACTIVE`, :code:`SUSPICIOUS`).
-- Retest overtime of :code:`INACTIVE` and :code:`INVALID` domains.
-- Print the execution time on screen and file.
-- Customisation of the different option via command-line arguments or
-  configuration file.
-- Continuous tests under Travis CI or GitLab CI/CI
-
-  - ... with the help of an auto saving and database system.
-  - Set the branch to push the result to. For the autosaving system.
-  - Set the minimal time before we autosave in order to avoid CI/CD limitation.
-  - Set a command to execute at the end of the test.
-  - Set the commit message for the autosaving system.
-
-- ... and a lot more!
-
-.. image:: https://github.com/PyFunceble/gifs/raw/master/domain.gif
-    :target: https://github.com/PyFunceble/gifs/raw/master/domain.gif
-
-Please report to the `homepage for more GIF`_.
-=======
 .. note::
     You are also invited to submit changes and improvement to the documentation
     through a new Pull Request.
->>>>>>> dcf9fe6f
 
 ___________________________________________
 
@@ -386,6 +297,6 @@
 .. _@Zachinquarantine: https://github.com/Zachinquarantine
 .. _@ZeroDot1: https://github.com/ZeroDot1
 
-.. _homepage for more GIF: http://pyfunceble.github.io/
+.. _documentation for more GIF: https://pyfunceble.readthedocs.io/en/latest/in-action.html
 .. _Sponsor me: https://github.com/sponsors/funilrys
 .. _Buy me a coffee: https://ko-fi.com/V7V3EH2Y